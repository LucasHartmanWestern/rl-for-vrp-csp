# Adapted by Santiago August 9, 2024
import os
import time
import copy
import torch
import numpy as np

from agents.cma_agent import CMAAgent


from merl_env._pathfinding import haversine

def train_cma(experiment_number, chargers, environment, routes, date, action_dim, global_weights, aggregation_num,
              zone_index, seed, main_seed, device, agent_by_zone, fixed_attributes, verbose,
              display_training_times=False, dtype=torch.float32, save_offline_data=False, train_model=True):
    """
    Trains decision-making agents using the Covariance Matrix Adaptation (CMA) algorithm.

    Parameters:
        chargers (array): Array containing charger configurations.
        environment (Environment): The simulation environment where agents operate.
        routes (array): Array of available routes for agents to navigate.
        date (str): Date string for logging purposes.
        action_dim (int): Dimensionality of the action space for the agents.
        global_weights (array): Pre-trained weights for initializing the agents.
        aggregation_num (int): The current aggregation number in the experiment.
        zone_index (int): Index of the zone being trained in the simulation.
        seed (int): Random seed for reproducibility in agent training.
        main_seed (int): Seed used for the overall experiment setup.
        device (torch.device): Device (CPU/GPU) where the models are trained.
        agent_by_zone (bool): Flag indicating if agents are assigned by zone or by car.
        fixed_attributes (dict): Fixed attributes for initializing the environment.
        verbose (bool): Flag to control the verbosity of output messages.
        display_training_times (bool): Flag to display the total training time after execution.
        dtype (torch.dtype): Data type for the tensors used in training.
        save_offline_data (bool): Flag indicating whether to save data for offline analysis.

    Returns:
        weights_list (list): List containing the trained weights for each agent.
        avg_rewards (list): List of average rewards obtained per generation.
        avg_output_values (ndarray): Array of average output values across generations.
        metrics (list): List of performance metrics gathered during training.
        trajectories (list): Saved trajectories for further analysis.
    """
    start_time = time.time()  # Start timing the training process
    avg_rewards = []  # List to store average rewards for each generation

    # Set seeds for reproducibility, ensuring consistent results across runs
    if seed is not None:
        torch.manual_seed(seed)
        dqn_rng = np.random.default_rng(seed)

    # Extract unique charger configurations and prepare environment-specific variables
    unique_chargers = np.unique(np.array(list(map(tuple, chargers.reshape(-1, 3))),
                                         dtype=[('id', int), ('lat', float), ('lon', float)]))
    state_dimension = (environment.num_chargers * 3 * 2) + 4  # Calculate the state dimension
    model_indices = environment.info['model_indices']

    num_cars = environment.num_cars
    num_agents = 1 if agent_by_zone else num_cars  # Determine number of agents based on assignment mode

    # Initialize CMA agents
    cma_agents_list = []

    for agent_idx in range(num_agents):
        initial_weights = None
        if global_weights is not None:
            # Assign weights based on whether agents are assigned by zone or by car
            if agent_by_zone:
                initial_weights = global_weights[zone_index]
            else:
                initial_weights = global_weights[zone_index][model_indices[agent_idx]]

        # Create a new CMA agent with the provided parameters and initial weights
        cma_agent = CMAAgent(state_dimension, action_dim, num_cars, seed, agent_idx, initial_weights, experiment_number)
        cma_agents_list.append(cma_agent)

    avg_output_values = np.zeros((cma_agents_list[0].max_generation, action_dim))  # Initialize output values storage
    best_avg = float('-inf')  # Track the best average reward encountered
    best_paths = None  # Store the best paths observed
    metrics = []  # Initialize metrics list to track performance
    trained = False  # Track whether training occurred

    # Reset the environment for a new training episode
    environment.reset_episode(chargers, routes, unique_chargers)

    cma_info = cma_agents_list[0]  # Retrieve information from the first CMA agent
    population_size = cma_info.population_size  # Size of the population for evolution

    generation_weights = np.empty((num_agents, action_dim))  # Storage for weights per generation

    # Save the current state of the environment for later restoration during evolution
    environment.cma_store()

    # Initialize matrices for storing solutions and fitness values during evolution
    matrix_solutions = np.zeros((population_size, num_agents, cma_info.out_size))
    fitnesses = np.empty((population_size, num_agents))


    # Evolution process: Loop over generations to evolve the population
    for generation in range(cma_info.max_generation):
        # Generate solutions for each agent in the population
        for agent_idx, agent in enumerate(cma_agents_list):
            matrix_solutions[:, agent_idx, :] = agent.get_solutions()

        sim_done = False
        time_start_paths = time.time()
        timestep_counter = 0

        while not sim_done:  # Keep going until every EV reaches its destination

            environment.init_routing()
            reward_timestep = 0

            start_time_step = time.time()
    
            # Evaluate each individual in the population
            for pop_idx in range(population_size):
                environment.cma_copy_store()  # Restore environment to its stored state
    
                # Simulate the environment for each car
                for car_idx in range(num_cars):

                    start_time_step = time.time()
                    state = environment.reset_agent(car_idx)  # Reset environment for the car #MAYBE A PROBLEM HERE!
                    agent_idx = 0 if agent_by_zone else car_idx  # Determine the agent to use
                    agent = cma_agents_list[agent_idx]
                    weights = matrix_solutions[pop_idx, agent_idx, :]  # Get the agent's weights
                    car_route = agent.model(state, weights)  # Get the route from the agent's model
                    environment.generate_paths(car_route, None, agent_idx)  # Stack the generated paths in the environment
    
                # Once all cars have routes, simulate routes in environment and get results
                sim_done = environment.simulate_routes()
                _, _, _, _, rewards = environment.get_results()  # Retrieve rewards
                reward_timestep += rewards

                if agent_by_zone:
                    fitnesses[pop_idx] = -1 * reward_timestep.mean()
                else:
                    fitnesses[pop_idx] =  np.array(-1 * reward_timestep.mean())*num_cars

        # Update the agents based on the fitness of the solutions
        for agent_idx, agent in enumerate(cma_agents_list):
            agent.es.tell(matrix_solutions[:, agent_idx, :], fitnesses[:, agent_idx].flatten())

        # Get rewards with best solutions after evolving population
        environment.reset_episode(chargers, routes, unique_chargers)

        sim_done = False
        timestep_counter = 0

        rewards = []
        while not sim_done:  # Keep going until every EV reaches its destination
            # environment.cma_copy_store()  # Restore environment to its stored state
            environment.init_routing()
            
            for car_idx in range(num_cars):
                state = environment.reset_agent(car_idx)
                agent_idx = 0 if agent_by_zone else car_idx  # Determine the agent to use
                agent = cma_agents_list[agent_idx]
                weights = agent.get_best_solutions()  # Get the best solutions
                car_route = agent.model(state, weights)  # Generate paths based on best weights
                environment.generate_paths(car_route, None, agent_idx)
                generation_weights[agent_idx] = weights  # Store the best weights for this generation
    
            sim_done = environment.simulate_routes()  # Simulate the environment with the best solutions
            sim_path_results, sim_traffic, sim_battery_levels, sim_distances, time_step_rewards = environment.get_results()  # Get the resulting rewards

            if timestep_counter == 0:
                episode_rewards = np.expand_dims(time_step_rewards,axis=0)
            else:
                episode_rewards = np.vstack((episode_rewards,time_step_rewards))

            rewards.extend(episode_rewards.sum(axis=0))
            # rewards.append(episode_rewards.sum(axis=0))
            
<<<<<<< HEAD
            # print(f'Rewards size {len(rewards)} \n{rewards}')
# <<<<<<< HEAD:train_cma.py
#             # # Used to evaluate simulation
#             # metric = {
#             #     "zone": zone_index,
#             #     "episode": generation,
#             #     "timestep": timestep_counter,
#             #     "aggregation": aggregation_num,
#             #     "paths": sim_path_results,
#             #     "traffic": sim_traffic,
#             #     "batteries": sim_battery_levels,
#             #     "distances": sim_distances,
#             #     "rewards": rewards,
#             #     "rewards_mean": episode_rewards.sum(axis=0).mean()
#             #     # "best_reward": best_avg,
#             #     "done": sim_done
#             # }
#             # metrics.append(metric)
# =======
#             # Used to evaluate simulation
#             metric = {
#                 "zone": zone_index,
#                 "episode": generation,
#                 "timestep": timestep_counter,
#                 "aggregation": aggregation_num,
#                 "paths": sim_path_results,
#                 "traffic": sim_traffic,
#                 "batteries": sim_battery_levels,
#                 "distances": sim_distances,
#                 "rewards": rewards,
#                 # "best_reward": best_avg,
#                 "elapsed_times": sim_timestep_times,
#                 "done": sim_done
#             }
#             metrics.append(metric)
# >>>>>>> 28fae8ab0fff88675333a75ec260a668bff802b0:training_processes/train_cma.py
=======

            time_step_time = time.time() - start_time_step

            # Used to evaluate simulation
            # metric = {
            #     "zone": zone_index,
            #     "episode": generation,
            #     "timestep": timestep_counter,
            #     "aggregation": aggregation_num,
            #     "paths": sim_path_results,
            #     "traffic": sim_traffic,
            #     "batteries": sim_battery_levels,
            #     "distances": sim_distances,
            #     "rewards": rewards,
            #     "timestep_real_world_time": time_step_time,
            #     "done": sim_done
            # }
            # metrics.append(metric)
>>>>>>> c193562b
            timestep_counter += 1

        avg_reward = episode_rewards.sum(axis=0).mean()

        avg_rewards.append((avg_reward, aggregation_num, zone_index, main_seed))  # Store the average reward
        # Print information at the log and command line
        if verbose:
            elapsed_time = time.time() - start_time
            to_print = f'(Aggregation: {aggregation_num + 1} Zone: {zone_index + 1} ' +\
                        f'Generation: {generation + 1}/{cma_info.max_generation}) - avg reward {avg_rewards[-1][0]:.3f}'
            print_log(to_print, date, elapsed_time)

        # Compare each generation's best reward and save scores and actions
        if avg_reward > best_avg:
            best_avg = avg_reward
            if verbose:
                to_print = (f' Zone: {zone_index + 1} Gen: {generation + 1}/{cma_info.max_generation} - New Best: {best_avg:.3f}')
                print_log(to_print, date, None)
                # print(f'Zone: {zone_index + 1} - New Best: {best_avg}')

        # Used to evaluate simulation
        metric = {
            "zone": zone_index,
            "episode": generation,
            "timestep": timestep_counter,
            "aggregation": aggregation_num,
            "paths": sim_path_results,
            "traffic": sim_traffic,
            "batteries": sim_battery_levels,
            "distances": sim_distances,
            "rewards": rewards,
            "rewards_mean": episode_rewards.sum(axis=0).mean(),
            "best_reward": best_avg,
            "done": sim_done
        }
        metrics.append(metric)
        avg_output_values[generation] = generation_weights.mean(axis=0)  # Store the average weights for the generation

    # Population evolution ends

    # Retrieve and print results for the best population after evolution
    sim_path_results, sim_traffic, sim_battery_levels, sim_distances, rewards = environment.get_results()
    print(f'Rewards for population evolution: {rewards.mean():.3f} after {cma_info.max_generation} generations')

    # Save the trained models to disk
    folder_path = 'saved_networks'
    fname = f'{folder_path}/cma_model_{main_seed}_z{zone_index}'
    if not os.path.exists(folder_path):
        os.makedirs(folder_path)

    for idx, agent in enumerate(cma_agents_list):
        agent.save_model(f'{fname}_agent{idx}.pkl')  # Save each agent's model

    elapsed_time = time.time() - start_time  # Calculate total elapsed time for training
    # if verbose:
    #     to_print = (f' Finish Zone: {zone_index + 1} Best reward: {best_avg:.3f}')
    #     print_log(to_print, date, elapsed_time)
    


    ########### STORE EXPERIENCES ########

    if verbose and trained:
        with open(f'logs/{date}-training_logs.txt', 'a') as file:
            print(f'Trained for {et:.3f}s', file=file)  # Print training time with 3 decimal places

        print(f'Trained for {et:.3f}s')  # Print training time with 3 decimal places

    trajectories = []
    weights_list = [agent.get_weights() for agent in cma_agents_list]
  
    return weights_list, avg_rewards, avg_output_values, metrics, trajectories


def print_log(label, date, et):
    """
    Prints log messages to the console and a file.

    Parameters:
        label (str): The log message.
        date (str): The current date.
        et (float): Elapsed time since the start of training.
    """
    if et != None:
        to_print = f"{label}\t - et {str(int(et // 3600)).zfill(2)}:{str(int(et // 60) % 60).zfill(2)}:{str(int(et % 60)).zfill(2)}.{int((et * 1000) % 1000)}"
    else:
        to_print = label
    with open(f'logs/{date}-training_logs.txt', 'a') as file:
        print(to_print, file=file)
    print(to_print)

    <|MERGE_RESOLUTION|>--- conflicted
+++ resolved
@@ -174,7 +174,8 @@
             rewards.extend(episode_rewards.sum(axis=0))
             # rewards.append(episode_rewards.sum(axis=0))
             
-<<<<<<< HEAD
+           
+            time_step_time = time.time() - start_time_step
             # print(f'Rewards size {len(rewards)} \n{rewards}')
 # <<<<<<< HEAD:train_cma.py
 #             # # Used to evaluate simulation
@@ -190,6 +191,7 @@
 #             #     "rewards": rewards,
 #             #     "rewards_mean": episode_rewards.sum(axis=0).mean()
 #             #     # "best_reward": best_avg,
+#                   "timestep_real_world_time": time_step_time,
 #             #     "done": sim_done
 #             # }
 #             # metrics.append(metric)
@@ -206,31 +208,12 @@
 #                 "distances": sim_distances,
 #                 "rewards": rewards,
 #                 # "best_reward": best_avg,
+#                 "timestep_real_world_time": time_step_time,
 #                 "elapsed_times": sim_timestep_times,
 #                 "done": sim_done
 #             }
 #             metrics.append(metric)
 # >>>>>>> 28fae8ab0fff88675333a75ec260a668bff802b0:training_processes/train_cma.py
-=======
-
-            time_step_time = time.time() - start_time_step
-
-            # Used to evaluate simulation
-            # metric = {
-            #     "zone": zone_index,
-            #     "episode": generation,
-            #     "timestep": timestep_counter,
-            #     "aggregation": aggregation_num,
-            #     "paths": sim_path_results,
-            #     "traffic": sim_traffic,
-            #     "batteries": sim_battery_levels,
-            #     "distances": sim_distances,
-            #     "rewards": rewards,
-            #     "timestep_real_world_time": time_step_time,
-            #     "done": sim_done
-            # }
-            # metrics.append(metric)
->>>>>>> c193562b
             timestep_counter += 1
 
         avg_reward = episode_rewards.sum(axis=0).mean()
