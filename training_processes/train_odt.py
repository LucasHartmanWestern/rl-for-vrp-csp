--- conflicted
+++ resolved
@@ -74,17 +74,10 @@
             with open(os.path.join(save_path, 'state_stats.pkl'), 'wb') as f:
                 pickle.dump({'state_mean': self.state_mean, 'state_std': self.state_std}, f)
         else:
-<<<<<<< HEAD
-            if buffers:
-                self.replay_buffer = buffers
-            else:
-                self.replay_buffer = ReplayBuffer(variant["replay_size"], self.offline_trajs)
-=======
             self.offline_trajs, self.state_mean, self.state_std = self._load_dataset('merl')
             # Initialize by offline trajectories
             self.replay_buffer = ReplayBuffer(variant["replay_size"], self.offline_trajs)
             buffers = None
->>>>>>> 17441941
             # Load state_mean and state_std
             with open(os.path.join(save_path, 'state_stats.pkl'), 'rb') as f:
                 state_stats = pickle.load(f)
