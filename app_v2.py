from data_loader import *
from visualize import *
import os
import argparse
import warnings
import time
import torch.multiprocessing as mp
from federated_learning import get_global_weights
import copy
from datetime import datetime
import numpy as np
from evaluation import evaluate
import pickle
import shutil
warnings.filterwarnings("ignore")

from decision_transformer.run_odt import run_odt, format_data

# from merl_env.env_class_v1_ import environment_class
from merl_env.environment import EnvironmentClass

mp.set_sharing_strategy('file_system')

mp.set_start_method('spawn', force=True)  # This needs to be done before you create any processes

os.environ['KMP_DUPLICATE_LIB_OK'] = 'TRUE'

def train_rl_vrp_csp(args):

    """
    Trains reinforcement learning models for vehicle routing and charging station placement (VRP-CSP).

    Parameters:
        args ()

    Returns:
        None
    """

    ############ Initialization ############
    #get current date for experiments
    current_datetime = datetime.now()
    date = current_datetime.strftime('%Y-%m-%d_%H-%M')

    #initializing GPUs for training
    n_gpus = len(args.list_gpus)
    if n_gpus == 0:
        gpus = ['cpu'] # no gpus assigned, then everything running on cpu
        print(f'Woring with CPUs for all zones, with following configuration for zones and devices:')
    elif n_gpus == 1:
        gpus = [f'cuda:{args.list_gpus[0]}']
        print(f'Woring with one GPU -> {gpus[0]} for all zones, with following configuration for zones and devices:')

    elif (n_gpus > 1) & (n_gpus < torch.cuda.device_count()+1):
        gpus = [f'cuda:{args.list_gpus[i]}' for i in range(n_gpus)]
        print(f'Woring with {n_gpus} GPUs, with following configuration for zones and devices:')
    
    else:
        raise RuntimeError('Number of GPUs requested higher than available GPUs at server.')

    data_dir = args.data_dir

    #Fire up initialization
    init_fname = 'experiments/initial_config.yaml'
    init_config = load_config_file(init_fname)
    
    #Getting experiments list to run
    experiment_list = args.experiments_list
    if len(experiment_list) == 0: 
        # No experiment given in cosole, then getting initial configuration experiments list
        experiment_list = init_config['experiment_list']
    
    #Getting into Training or Evaluating mode to run experiments
    run_mode = init_config['model_run_mode']
    # Check if run_mode is either "Training" or "Testing"
    if run_mode not in ["Training", "Testing"]:
        raise ValueError(f"Invalid run_mode: '{run_mode}'. Expected 'Training' or 'Testing'.")

    #Should continue the training
    load_existing_model = init_config['continue_training']

    # Make logs directory if it doesn't already exist
    logs_dir = 'logs'
    if not os.path.exists(logs_dir):
        os.makedirs(logs_dir)

    # Run each experiment on experiments list
    for experiment_number in experiment_list:    
        config_fname = f'experiments/Exp_{experiment_number}/config.yaml'
        c = load_config_file(config_fname)
        env_c = c['environment_settings']
        eval_c = c['eval_config']
        algorithm_dm = c['algorithm_settings']['algorithm']
        agent_by_zone= c['algorithm_settings']['agent_by_zone']
        federated_c = c['federated_learning_settings']

        if algorithm_dm in ["DQN", "PPO", "DDPG"]:
            num_episodes = c['nn_hyperparameters']['num_episodes']
        elif algorithm_dm == 'CMA_optimizer':
            num_episodes = c['cma_parameters']['max_generations']

        action_dim = env_c['action_dim'] * env_c['num_of_chargers']
        #saving metric resutls from experiments
        metrics_base_path = f"{data_dir}_{experiment_number}" if data_dir else f"{c['eval_config']['save_path_metrics']}_{experiment_number}"

        print(f"Saving metrics to base path: {metrics_base_path}")

        if os.path.exists(f'{metrics_base_path}/train') and run_mode == "Training":
            shutil.rmtree(f'{metrics_base_path}/train')

        # Assign GPUs to zones in a round-robin fashion
        n_zones = len(env_c['coords'])
        gpus_size = len(gpus)
        devices = [gpus[i % gpus_size] for i in range(n_zones)]
        for i, gpu in enumerate(devices):
            print(f'Zone {i} with {gpu}')

        # get seed for current experiment
        seed = env_c['seed']
        # Run and train agents with different routes with reproducibility based on the selected seed

        #Retrieve Training or Evaluation mode and Continue or from scrath model training
        if run_mode == "Testing":
            global_weights = torch.load(f'saved_networks/Exp_{experiment_number}/global_weights.pth')
        elif load_existing_model:
            global_weights = torch.load(f'saved_networks/Exp_{experiment_number}/global_weights.pth')
            

        #to ask Lucas
        if eval_c['evaluate_on_diff_seed']:
            print(f'Running experiments with model trained on seed {seed} on new seed {seed*5} (seed * 5)')
            seed *= 5 # Multiply seed by 5 to get a different seed

        else:
            print(f'Running experiment {experiment_number} in {run_mode} mode with seed -> {seed}')

        # Creating and seeding a random generator from Numpy
        rng = np.random.default_rng(seed)
        # Generating sub seeds to run on each environment
        chargers_seeds = rng.integers(low=0, high=10000, size=len(env_c['coords']))

        # Initializing list of enviroments
        environment_list = []
        ev_info = []
        start_time = time.time()
        for area_idx in range(n_zones):
            environment = EnvironmentClass(config_fname, seed, chargers_seeds[area_idx], env_c['coords'][area_idx], device=devices[area_idx], dtype=torch.float32)

            environment_list.append(environment)
            ev_info.append(environment.get_ev_info())
        
        elapsed_time = time.time() - start_time
<<<<<<< HEAD
           
=======

>>>>>>> 331d95b6
        with open(f'logs/{date}-training_logs.txt', 'a') as file:
            print(f"Get EV Info: - {int(elapsed_time // 3600)}h, {int((elapsed_time % 3600) // 60)}m, {int(elapsed_time % 60)}s", file=file)

        print(f"Get EV Info: - {int(elapsed_time // 3600)}h, {int((elapsed_time % 3600) // 60)}m, {int(elapsed_time % 60)}s")

        start_time = time.time()

        all_routes = [None for route in env_c['coords']]
        for index, (city_lat, city_long) in enumerate(env_c['coords']):
            array_org_angle = rng.random(env_c['num_of_cars'])*2*np.pi # generating a list of random angles 
            all_routes[index] = get_org_dest_coords((city_lat, city_long), env_c['radius'], array_org_angle)

        elapsed_time = time.time() - start_time

        with open(f'logs/{date}-training_logs.txt', 'a') as file:
            print(f"Get Routes: - {int(elapsed_time // 3600)}h, {int((elapsed_time % 3600) // 60)}m, {int(elapsed_time % 60)}s", file=file)

        print(f"Get Routes: - {int(elapsed_time // 3600)}h, {int((elapsed_time % 3600) // 60)}m, {int(elapsed_time % 60)}s")

        start_time = time.time()

        chargers = np.zeros(shape=[len(all_routes), env_c['num_of_cars'], env_c['num_of_chargers'] * 3, 3])
        
        for route_id,  route in enumerate(all_routes):
            for agent_id, (org_lat, org_long, dest_lat, dest_long) in enumerate(route):
                data = get_charger_data()
                charger_info = np.c_[data['latitude'].to_list(), data['longitude'].to_list()]
                charger_list = get_charger_list(charger_info, org_lat, org_long, dest_lat, dest_long, env_c['num_of_chargers'])
                chargers[route_id][agent_id] = charger_list

        elapsed_time = time.time() - start_time
        with open(f'logs/{date}-training_logs.txt', 'a') as file:
            print(f"Get Chargers: - {int(elapsed_time // 3600)}h, {int((elapsed_time % 3600) // 60)}m, {int(elapsed_time % 60)}s", file=file)

        print(f"Get Chargers: - {int(elapsed_time // 3600)}h, {int((elapsed_time % 3600) // 60)}m, {int(elapsed_time % 60)}s")

        
        if run_mode == "Training":
            # to ask Ethan
            if algorithm_dm == 'ODT':
                nn_c = c['odt_hyperparameters']               
                print(f"Training using ODT - Seed {seed}")
                chargers_copy = copy.deepcopy(chargers)
                num_cars = c['environment_settings']['num_of_cars']
                run_odt(devices,
                          environment_list,
                          chargers_copy,
                          all_routes,
                          action_dim,
                          eval_c['fixed_attributes'],
                          nn_c, 
                          seed,
                          c['algorithm_settings']['agent_by_zone'],
                          num_cars)
                return

            
            with open(f'logs/{date}-training_logs.txt', 'a') as file:
                print(f"Training using {algorithm_dm} - Seed {seed}", file=file)

            print(f"Training using {algorithm_dm} - Seed {seed}")


            metrics = []  # Used to track all metrics
            rewards = []  # Array of [(avg_reward, aggregation_num, route_index, seed)]
            output_values = []  # Array of [(episode_avg_output_values, episode_number, aggregation_num, route_index, seed)]
            trajectories = []
            global_weights = None

            for aggregate_step in range(federated_c['aggregation_count']):

                manager = mp.Manager()
                local_weights_list = manager.list([None for _ in range(len(chargers))])
                process_rewards = manager.list()
                process_output_values = manager.list()
                process_metrics = manager.list()
                process_trajectories = manager.list()

                # Barrier for synchronization
                barrier = mp.Barrier(len(chargers))

                # Creating output directory
                folder = 'outputs/best_paths/'
                if not os.path.exists(folder):
                    os.makedirs(folder)

                processes = []
                for ind, charger_list in enumerate(chargers):
                    process = mp.Process(target=train_route, args=(ev_info, metrics_base_path, experiment_number, charger_list, environment_list[ind],\
                                        all_routes[ind], date, action_dim, global_weights, aggregate_step,\
                                        ind, algorithm_dm, chargers_seeds[ind], seed, process_trajectories, eval_c['fixed_attributes'],\
                                        local_weights_list, process_rewards, process_metrics, process_output_values,\
                                        barrier, devices[ind], eval_c['verbose'], eval_c['display_training_times'],\
                                        agent_by_zone, eval_c['save_offline_data'], True))
                    processes.append(process)
                    process.start()

                print("Join Processes")

                for process in processes:
                    process.join()

                rewards = []
                # for metric in process_metrics:
                #     metric = metric[0]
                #     to_print = f"Zone {metric['zone']+1} reward proccess { metric['rewards'][-1]:.3f}"+\
                #         f" for aggregation: {metric['aggregation']+1}"
                #     print(to_print)
                #     with open(f'logs/{date}-training_logs.txt', 'a') as file:
                #         print(to_print, file=file)
                        
                print("Join Weights")

                # Aggregate the weights from all local models
                global_weights = get_global_weights(local_weights_list, ev_info, federated_c['city_multiplier'],\
                                                    federated_c['zone_multiplier'], federated_c['model_multiplier'],\
                                                    agent_by_zone)

                save_global_path = f'saved_networks/Exp_{experiment_number}/'
                if not os.path.exists(save_global_path):
                    os.makedirs(save_global_path)
                # Save the global weights
                torch.save(global_weights, f'{save_global_path}/global_weights.pth')

                # Extend the main lists with the contents of the process lists
                sorted_list = sorted([val[0] for sublist in process_rewards for val in sublist])
                print(f'Min and Max rewards for the aggregation step: {sorted_list[0],sorted_list[-1]}')
                rewards.extend(process_rewards)
                output_values.extend(process_output_values)
                metrics.extend(process_metrics)
                trajectories.extend(process_trajectories)

                with open(f'logs/{date}-training_logs.txt', 'a') as file:
                    print(f"\n\n############ Aggregation {aggregate_step + 1}/{federated_c['aggregation_count']} ############\n\n", file=file)

                print(f"\n\n############ Aggregation {aggregate_step + 1}/{federated_c['aggregation_count']} ############\n\n",)

            # Plot the aggregated data
            if eval_c['save_aggregate_rewards']:
                save_to_csv(rewards, 'outputs/rewards.csv')
                save_to_csv(output_values, 'outputs/output_values.csv')

                loaded_rewards = load_from_csv('outputs/rewards.csv')
                loaded_output_values = load_from_csv('outputs/output_values.csv')

                plot_aggregate_reward_data(loaded_rewards)
                plot_aggregate_output_values_per_route(loaded_output_values)

        elif run_mode == "Testing":
            metrics = []  # Used to track all metrics
            rewards = []  # Array of [(avg_reward, aggregation_num, route_index, seed)]
            output_values = []  # Array of [(episode_avg_output_values, episode_number, aggregation_num, route_index, seed)]
            trajectories = []
            
            print(f"Loading saved models - Seed {seed}")
            global_weights = torch.load(f'saved_networks/Exp_{experiment_number}/global_weights.pth')

            manager = mp.Manager()
            local_weights_list = manager.list([None for _ in range(len(chargers))])
            process_rewards = manager.list()
            process_output_values = manager.list()
            process_metrics = manager.list()
            process_trajectories = manager.list()

            # Barrier for synchronization
            barrier = mp.Barrier(len(chargers))

            processes = []
            for ind, charger_list in enumerate(chargers):
                process = mp.Process(target=train_route, args=(ev_info, metrics_base_path, experiment_number, charger_list, environment_list[ind],\
                                    all_routes[ind], date, action_dim, global_weights, 0,\
                                    ind, algorithm_dm, chargers_seeds[ind], seed, process_trajectories, eval_c['fixed_attributes'],\
                                    local_weights_list, process_rewards, process_metrics, process_output_values,\
                                    barrier, devices[ind], eval_c['verbose'], eval_c['display_training_times'],\
                                    agent_by_zone, eval_c['save_offline_data'], False))
                processes.append(process)
                process.start()

            print("Join Processes")

            for process in processes:
                process.join()

            rewards = []
            for metric in process_metrics:
                metric = metric[0]
                to_print = f"Zone {metric['zone']+1} reward proccess { metric['rewards'][-1]:.3f}"+\
                    f" for aggregation: {metric['aggregation']+1}"
                print(to_print)
                with open(f'logs/{date}-training_logs.txt', 'a') as file:
                    print(to_print, file=file)

            # Extend the main lists with the contents of the process lists
            sorted_list = sorted([val[0] for sublist in process_rewards for val in sublist])
            print(f'Min and Max rewards for the aggregation step: {sorted_list[0],sorted_list[-1]}')
            rewards.extend(process_rewards)
            output_values.extend(process_output_values)
            metrics.extend(process_metrics)
            trajectories.extend(process_trajectories)

            if eval_c['fixed_attributes'] != [0, 1] and eval_c['fixed_attributes'] != [1, 0] and eval_c['fixed_attributes'] != [0.5, 0.5]:
                attr_label = 'learned'
            else:
                fixed_attributes = eval_c['fixed_attributes']
                attr_label = f'{fixed_attributes[0]}_{fixed_attributes[1]}'


            if not os.path.exists(f'{metrics_base_path}/eval'):
                os.makedirs(f'{metrics_base_path}/eval')
            # Save all metrics from evaluation into a file
            evaluate(ev_info, metrics, seed, date, eval_c['verbose'], 'save', num_episodes, f"{metrics_base_path}/eval/metrics")

            # Generate the plots for the various metrics
            if eval_c['generate_plots']:
                evaluate(ev_info, None, seed, date, eval_c['verbose'], 'display', num_episodes, f"{metrics_base_path}/eval/metrics")


        if eval_c['fixed_attributes'] != [0, 1] and eval_c['fixed_attributes'] != [1, 0] and eval_c['fixed_attributes'] != [0.5, 0.5]:
            attr_label = 'learned'
        else:
            fixed_attributes = eval_c['fixed_attributes']
            attr_label = f'{fixed_attributes[0]}_{fixed_attributes[1]}'

        print(f'directory {metrics_base_path}')
        if not os.path.exists(f'{metrics_base_path}/train'):
            os.makedirs(f'{metrics_base_path}/train')

        # # Save all metrics from training into a file
        # if eval_c['save_data']:
        #     evaluate(ev_info, metrics, seed, date, eval_c['verbose'], 'save', num_episodes, f"{metrics_base_path}/train/metrics")

        # # Generate the plots for the various metrics
        # if eval_c['generate_plots']:
        #     evaluate(ev_info, None, seed, date, eval_c['verbose'], 'display', num_episodes, f"{metrics_base_path}/train/metrics")

        et = time.time() - start_time
        to_print = f"Total time elapsed for this run"+\
            f"- et {str(int(et // 3600)).zfill(2)}:{str(int(et // 60) % 60).zfill(2)}:{str(int(et % 60)).zfill(2)}"

        print(to_print)
        with open(f'logs/{date}-training_logs.txt', 'a') as file:
            print(to_print, file=file)

        # Save offline data to pkl file
        if eval_c['save_offline_data']:
            current_time = datetime.now().strftime('%Y%m%d_%H%M%S')
            dataset_path = f"{metrics_base_path}/{experiment_number}[{seed}]-{env_c['num_of_cars']}-{env_c['num_of_chargers']}-{federated_c['aggregation_count']}-{num_episodes}-{current_time}.pkl"
            print({dataset_path})

            traj_format = format_data(trajectories)
            with open(dataset_path, 'wb') as f:
                pickle.dump(traj_format, f)
                print('Offline Dataset Saved')

def train_route(ev_info, metrics_base_path, experiment_number, chargers, environment, routes, date, action_dim, global_weights,
                aggregate_step, ind, algorithm_dm, sub_seed, main_seed, trajectories, fixed_attributes, local_weights_list, rewards, metrics, output_values, barrier, devices,
                verbose, display_training_times, agent_by_zone, save_offline_data, train_model):

    """
    Trains a single route for the VRP-CSP problem using reinforcement learning in a multiprocessing environment.

    Parameters:
        chargers (array): Array of charger locations and their properties.
        environment (class): Class containing information about the environment.
        routes (array): Array containing route information for each EV.
        date (str): Date string for logging purposes.
        action_dim (int): Dimension of the action space.
        global_weights (array): Pre-trained weights for initializing the Q-networks.
        aggregate_step (int): Aggregation step number for tracking.
        ind (int): Index of the current process.
        sub_seed (int): Sub-seed for reproducibility of training.
        main_seed (int): Main seed for initializing the environment.
        num_of_cars (int): Number of agents (EVs) in the environment.
        num_of_chargers (int): Number of charging stations.
        fixed_attributes (list): List of fixed attributes for redefining weights in the graph.
        local_weights_list (list): List to store the local weights of each agent.
        rewards (list): List to store the average rewards for each episode.
        metrics (list): List to store the various metrics collected during a simulation
        output_values (list): List to store the average output values for each episode.
        barrier (multiprocessing.Barrier): Barrier for synchronizing multiprocessing tasks.
        verbose (bool): Flag to enable detailed logging.
        display_training_times (bool): Flag to display training times for different operations.
        agent_by_zone (bool): True if using one agent for each zone, and false if using a agent for each car
        train_model (bool): True if training the model, False if evaluating the model

    Returns:
        None
    """

    try:
        # Create a deep copy of the environment for this thread
        chargers_copy = copy.deepcopy(chargers)

        print(f'algorithm dm {algorithm_dm}')

        if algorithm_dm == 'DQN':
            from training_processes.train_dqn import train_dqn as train

        elif algorithm_dm == 'PPO':
            from training_processes.train_ppo import train_ppo as train

        elif algorithm_dm == 'DDPG':
            from training_processes.train_ddpg import train_ddpg as train

        elif algorithm_dm == 'CMA_optimizer':
            from training_processes.train_cma import train_cma as train
        
        else:
            raise RuntimeError(f'model {algorithm_dm} algorithm not found.')

        local_weights_per_agent, avg_rewards, avg_output_values, training_metrics, trajectories_per =\
            train(ev_info, metrics_base_path, experiment_number, chargers_copy, environment, routes, \
                  date, action_dim, global_weights, aggregate_step, ind, sub_seed, main_seed, devices, \
                  agent_by_zone, fixed_attributes, verbose, display_training_times, torch.float32, \
                  save_offline_data, train_model)

        # Save results of training
        st = time.time()
        rewards.append(avg_rewards)
        output_values.append(avg_output_values)
        metrics.append(training_metrics)
        trajectories.append(trajectories_per)
        et = time.time() - st

        if verbose:
            with open(f'logs/{date}-training_logs.txt', 'a') as file:
                print(f'Spent {et:.3f} seconds saving results', file=file)  # Print saving time with 3 decimal places
            print(f'Spent {et:.3f} seconds saving results')  # Print saving time with 3 decimal places

        if train_model:
            local_weights_list[ind] = local_weights_per_agent

        print(f"Thread {ind} waiting")

        if train_model:
            barrier.wait()  # Wait for all threads to finish before proceeding

    except Exception as e:
        print(f"Error in process {ind} during aggregate step {aggregate_step}: {str(e)}")
        raise

if __name__ == '__main__':

    parser = argparse.ArgumentParser(description=('MERL Project'))
    parser.add_argument('-c','--number_processors', type=int, default=1,help='number of processors used to run MERL')
    parser.add_argument('-g','--list_gpus', nargs='*', type=int, default=[], help ='Request of enumerated gpus run MERL.')
    parser.add_argument('-e','--experiments_list', nargs='*', type=int, default=[], help ='Get the list of experiment to run.')
    parser.add_argument('-d','--data_dir', type=str, default='', help='Directory to save data to')

    args = parser.parse_args()

    train_rl_vrp_csp(args)<|MERGE_RESOLUTION|>--- conflicted
+++ resolved
@@ -150,11 +150,6 @@
             ev_info.append(environment.get_ev_info())
         
         elapsed_time = time.time() - start_time
-<<<<<<< HEAD
-           
-=======
-
->>>>>>> 331d95b6
         with open(f'logs/{date}-training_logs.txt', 'a') as file:
             print(f"Get EV Info: - {int(elapsed_time // 3600)}h, {int((elapsed_time % 3600) // 60)}m, {int(elapsed_time % 60)}s", file=file)
 
