--- conflicted
+++ resolved
@@ -71,23 +71,8 @@
     elif (n_gpus > 1) & (n_gpus < torch.cuda.device_count()+1):
         gpus = [f'cuda:{args.list_gpus[i]}' for i in range(n_gpus)]
         print(f'Woring with {n_gpus} GPUs, with following configuration for zones and devices:')
-<<<<<<< HEAD
     else:
         raise RuntimeError('Number of GPUs requested higher than available GPUs at server.')
-
-    # Assign GPUs to zones in a round-robin fashion
-    gpus_size = len(gpus)
-    devices = [gpus[i % gpus_size] for i in range(n_zones)]
-
-    for i, gpu in enumerate(devices):
-        print(f'Zone {i} with {gpu}')
-
-
-=======
-    
-    else:
-        raise RuntimeError('Number of GPUs requested higher than available GPUs at server.')
->>>>>>> 3bf4e0cf
 
     # Assign GPUs to zones in a round-robin fashion
     gpus_size = len(gpus)
