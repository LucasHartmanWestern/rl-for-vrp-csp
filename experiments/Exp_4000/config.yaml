algorithm_settings:
  agent_by_zone: false
  algorithm: DQN
cma_parameters:
  initial_sigma: 0.1
  max_generations: 200
  model_type: optimizer
  population_dimension: 20
environment_settings:
  action_dim: 3
  coords:
  - - 43.02120034946083
    - -81.28349087468504
  - - 42.95923445066671
    - -81.26016049362336
  - - 42.98111190139387
    - -81.30953935839466
  - - 42.9819404397449
    - -81.2508736429095
  increase_rate: 12500
  max_charge:
  - 170000
  - 90000
  - 170000
  max_mini_sim_steps: 10
  max_sim_steps: 50
  models:
  - Tesla Model Y
  - BYD Song
  - Tesla Model 3
  num_of_cars: 100
  num_of_chargers: 1
  radius: 20
  season: spring
  seed: 1234
  starting_charge: 6000
  step_size: 0.01
  usage_per_hour:
  - 9840
  - 8460
  - 9360
  saving_data_deepness: timestep_level # level per: aggregation, episode, timestep
eval_config:
  continue_training: false
  display_training_times: false
  evaluate_on_diff_seed: false
  evaluate_on_diff_zone: false
  fixed_attributes: []
  generate_plots: false
  save_aggregate_rewards: false
  save_data: true
  save_offline_data: false
  save_path_metrics:
    DRAC: ../../../storage_1/metrics/Exp
    Local: /mnt/storage_1/merl/metrics//Exp
  verbose: true
federated_learning_settings:
<<<<<<< HEAD
  aggregation_count: 50
=======
  aggregation_count: 3
>>>>>>> 9efdf549
  city_multiplier: 0.15
  model_multiplier: 0.5
  zone_multiplier: 0.35
nn_hyperparameters:
  average_rewards_when_training: false
  batch_size: 75
  buffer_limit: 150
  city_multiplier: 0.15
  discount_factor: 0.999
  eps_per_save: 200
  epsilon: 1
  epsilon_decay: 0.999
  layers:
  - 128
  - 64
  - 64
  learning_rate: 1.0e-05
  log_std_decay_rate: 0.01
  max_num_timesteps: 300
  model_multiplier: 0.5
  num_episodes: 200
  num_epochs: 10
  zone_multiplier: 0.35
odt_hyperparameters:
  K: 20
  activation_function: relu
  batch_size: 128
  dropout: 0.1
  embed_dim: 512
  eval_context_length: 5
  eval_interval: 1
  eval_rtg: -60
  exp_name: 4143
  experiment_number: 4023
  init_temperature: 0.1
  learning_rate: 0.0001
  log_to_tb: true
  max_online_iters: 200
  max_pretrain_iters: 1
  n_head: 4
  n_layer: 4
  num_eval_episodes: 1
  num_online_rollouts: 1
  num_updates_per_online_iter: 25
  num_updates_per_pretrain_iter: 500
  online_rtg: -60
  ordering: 0
  persist_buffers: true
  replay_size: 500
  save_dir: ./exp
  warmup_steps: 10000
  weight_decay: 0.0005<|MERGE_RESOLUTION|>--- conflicted
+++ resolved
@@ -31,6 +31,7 @@
   num_of_cars: 100
   num_of_chargers: 1
   radius: 20
+  saving_data_deepness: episode_level
   season: spring
   seed: 1234
   starting_charge: 6000
@@ -55,11 +56,7 @@
     Local: /mnt/storage_1/merl/metrics//Exp
   verbose: true
 federated_learning_settings:
-<<<<<<< HEAD
-  aggregation_count: 50
-=======
   aggregation_count: 3
->>>>>>> 9efdf549
   city_multiplier: 0.15
   model_multiplier: 0.5
   zone_multiplier: 0.35
