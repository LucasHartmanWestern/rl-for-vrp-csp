--- conflicted
+++ resolved
@@ -108,145 +108,4 @@
   use_action_means: true
   use_entropy: false
   warmup_steps: 10000
-  weight_decay: 0.0001
-<<<<<<< HEAD
-  zone_index: 1
-=======
-  zone_index: 1
-# Created by Santiago 26/04/2024
-### Configuration file with parameters to run MERL
-
-############ Algorithm ############
-
-algorithm_settings:
-    #Currently available options DQN, CMA_optimizer, ODT 
-    algorithm: 'ODT' #'ODT', #'PPO', #'DDPG' #'DQN' # 'CMA_optimizer' #
-    # Decision making agent definition
-    agent_by_zone: True # True if using one agent for each zone, and false using a agent for each car
-
-federated_learning_settings:
-    aggregation_count: 1 # Amount of aggregation steps for federated learning
-    
-    # Multipliers to control aggregation
-    city_multiplier: 0.15 # Importance of city-wide average
-    zone_multiplier: 0.35 # Importance of zone-wide average
-    model_multiplier: 0.50 # Importance of model-wide average
-
-############ Environment Settings ############
-environment_settings:
-    seed: 1234 #[1234, 5555, 2020, 5678, 9101] # Used for reproducibility
-    num_of_cars: 100 #150 # Num of cars in simulation
-    num_of_chargers: 3 # 3x this amount of chargers will be used (for origin, destination, and midpoint)
-    action_dim: 3 # Multiplied by the number of chargers to represent how many output neurons there are for each NN
-
-    season: 'winter' # 'spring', 'summer', 'autumn', 'winter'
-
-    # Coordinates of city regions in London
-    coords: 
-        - [43.02120034946083, -81.28349087468504] # North London
-#        - [43.004969336049854, -81.18631870502043] # East London
-#        - [42.95923445066671, -81.26016049362336] # South London
-#        - [42.98111190139387, -81.30953935839466] # West London
-#        - [42.9819404397449, -81.2508736429095] # Central London
-    
-    radius: 20 # Max radius of the circle containing the entire trip
-    starting_charge: 6000 # 6kw base starting charge
-
-    models: ['Tesla Model Y', 'BYD Song', 'Tesla Model 3'] # The 3 most popular EV models
-    usage_per_hour: [9840, 8460, 9360] # Average usage per hour for each model in Wh/60 km
-    max_charge: [170000, 90000, 170000] # in Watts
-    step_size: 0.01  # 60km per hour / 60 minutes per hour = 1 km per minute
-    increase_rate: 12500 
-    max_sim_steps: 50
-    max_mini_sim_steps: 10
-
-
-############ Evaluation Settings ############
-eval_config:
-    # Determine if agent or baseline is used
-    # fixed_attributes = [0.5, 0.5] # Assign fixed attributes to compare a baseline [Traffic_mult, Distance_mult]
-    fixed_attributes: [] # Determine impact ratings through training
-    verbose: True # Log episode-specific data during training
-    display_training_times: False # Display breakdown of how much each step takes
-
-    evaluate_on_diff_seed: False # Set to true to evaluate a model on a different seed than it was trained on
-    evaluate_on_diff_zone: False # Set to true to evaluate a model on a different zone than it was trained on
-        
-    save_data: False # Set to true if you want to save simulation results in a csv file
-    save_offline_data: False # Set true to save trajectories for offline training
-    generate_plots: False # Set to true if you want to generate plots of the simulation environments
-    save_aggregate_rewards: False # Set to true if you want to save the rewards across aggregations
-    continue_training: False # Set to true if you want the option to continue training after a full training loop completes
-
-    #path to store data from experiments
-    save_path_metrics: 'metrics/Exp'
-
-############ Hyperparameters ############
-nn_hyperparameters:
-    num_episodes: 5000 # Amount of training episodes per session
-    learning_rate: 0.00001 # Rate of change for model parameters
-    epsilon: 1 # Introduce noise during training
-    discount_factor: 0.999 # Present value of future rewards
-    epsilon_decay: 0.999 # Rate of decrease for training noise
-    batch_size: 75 # Amount of experiences to use when training
-    buffer_limit: 150 # Max number of experiences to store in a buffer
-    max_num_timesteps: 300 # Max amount of minutes per agent episode
-    layers: [128, 64, 64] # Neural network hidden layers
-
-    eps_per_save: 200 # How many episodes can go by before saving
-
-    log_std_decay_rate: 0.01 # Rate of decay for the log std of the action distribution
-    num_epochs: 10 # Amount of epochs to train the neural network
-
-    # Multipliers to control aggregation
-    city_multiplier: 0.15 # Importance of city-wide average
-    zone_multiplier: 0.35 # Importance of zone-wide average
-    model_multiplier: 0.50 # Importance of model-wide average
-
-############ CMA Settings ############
-cma_parameters:
-    population_dimension: 20
-    initial_sigma: 0.1
-    max_generations: 50 # Amount of training episodes per session
-    #submodel inside cma agent
-    model_type: 'optimizer'
-
-############ ODT Hyperparameters ############
-odt_hyperparameters:
-    K: 20
-    embed_dim: 512
-    n_layer: 4
-    n_head: 4
-    activation_function: relu
-    dropout: 0.1
-    eval_context_length: 5
-    ordering: 0
-
-    # shared evaluation options
-    eval_rtg: -60
-    num_eval_episodes: 1
-
-    # shared training options
-    init_temperature: 0.1
-    batch_size: 128
-    learning_rate: 0.0001
-    weight_decay: 0.0005
-    warmup_steps: 10000
-
-    # pretraining options
-    max_pretrain_iters: 1
-    num_updates_per_pretrain_iter: 500
-
-    # finetuning options
-    max_online_iters: 5000  # Duplicate
-    online_rtg: -60
-    num_online_rollouts: 1
-    replay_size: 500
-    num_updates_per_online_iter: 25
-    eval_interval: 1
-
-    # environment options
-    log_to_tb: False
-    save_dir: "./exp"
-    exp_name: "1234-25_iters"
->>>>>>> 308fdfe7
+  weight_decay: 0.0001