Each experiment is a directory within this directory.

Each experiment directory should contain:
- `config.yaml`: Configuration for the experiment.
- `description.txt`: A description of the experiment.
- `Experiment Analysis.ipynb`: A notebook for analyzing the results of the experiment.

The first 6 experiments are used to determine the number of episodes and aggregations to use in each permutation.

set name : Findo platou [1 - 3]
Experiment 1:
- Model: DQN
- Seed: 1234
- Season: spring
- Agent-per-car
- Episodes: 1000
- Aggregations: 1

Experiment 2:
- Model: DQN
- Seed: 5555
- Season: spring
- Agent-per-car
- Episodes: 1000
- Aggregations: 1

Experiment 3:
- Model: DQN
- Seed: 2020
- Season: spring
- Agent-per-car
- Episodes: 1000
- Aggregations: 1

Experiment 4:
- Model: PPO
- Seed: 1234
- Season: spring
- Agent-per-car
- Episodes: 1000
- Aggregations: 1

Experiment 5:
- Model: PPO
- Seed: 5555
- Season: spring
- Agent-per-car
- Episodes: 1000
- Aggregations: 1

Experiment 6:
- Model: PPO
- Seed: 2020
- Season: spring
- Agent-per-car
- Episodes: 1000
- Aggregations: 1

Experiment 7:
- Model: DQN
- Seed: 1234
- Season: spring
- Agent-per-car
- Episodes: ?
- Aggregations: 10

Experiment 8:
- Model: DQN
- Seed: 5555
- Season: spring
- Agent-per-car
- Episodes: ?
- Aggregations: 10

Experiment 9:
- Model: DQN
- Seed: 2020
- Season: spring
- Agent-per-car
- Episodes: ?
- Aggregations: 10

Experiment 10:
- Model: DQN
- Seed: 1234
- Season: spring
- Agent-per-car
- Episodes: ?
- Aggregations: 10

Experiment 11:
- Model: DQN
- Seed: 5555
- Season: spring
- Agent-per-car
- Episodes: ?
- Aggregations: 10

Experiment 12:
- Model: DQN
- Seed: 2020
- Season: spring
- Agent-per-car
- Episodes: ?
- Aggregations: 10

There are also 12 experiments run to demonstrate the effectiveness of using one agent per car instead of one agent per zone.

Experiment 13:
- Model: DQN
- Seed: 1234
- Season: spring
- Agent-per-zone

Experiment 14:
- Model: DQN
- Seed: 1234
- Season: spring
- Agent-per-car

Experiment 15:
- Model: DQN
- Seed: 5555
- Season: spring
- Agent-per-zone

Experiment 16:
- Model: DQN
- Seed: 5555
- Season: spring
- Agent-per-car

Experiment 17:
- Model: CMA
- Seed: 1234
- Season: spring
- Agent-per-zone

Experiment 18:
- Model: CMA
- Seed: 1234
- Season: spring
- Agent-per-car

Experiment 19:
- Model: CMA
- Seed: 5555
- Season: spring
- Agent-per-zone

Experiment 20:
- Model: CMA
- Seed: 5555
- Season: spring
- Agent-per-car

Experiment 21:
- Model: DQN + ODT
- Seed: 1234
- Season: spring
- Agent-per-zone

Experiment 22:
- Model: DQN + MADT
- Seed: 1234
- Season: spring
- Agent-per-car

Experiment 23:
- Model: DQN + ODT
- Seed: 5555
- Season: spring
- Agent-per-zone

Experiment 24:
- Model: DQN + MADT
- Seed: 5555
- Season: spring
- Agent-per-car

<<<<<<< HEAD
Experiment 140:
- Model: CMA
- Seed: 1234
- Season: spring
- Agent-per-car

Experiments 19-140 are combinations of the following parameters.
=======
Experiments 25-145 are combinations of the following parameters.
>>>>>>> c193562b
There is one experiment for each combination of the following parameters:
- Model: [DQN, DDPG, POLYGRAD, DQN + ODT, DDPG + ODT, POLYGRAD + ODT, ALL + ODT, DQN + MADT, DDPG + MADT, POLYGRAD + MADT, ALL + MADT, CMA] (12 models)
- Seed: [1234, 5555, 2020, 5678, 9101] (5 seeds)
- Season: [summer, winter] (2 seasons)

Number of combinations = 12 * 5 * 2 = 120 experiments

Each experiment can be run to train the model, or to load a pretrained model and evaluate it.
The selection of training or evaluation is done by running the app_v2.py file and answering the prompts given.

Experiments 25-145 are ordered to cycle through each model (starting with DQN), and then each seed (starting with 1234), and then each season (starting with summer).

Experiment 25:
- Model: DQN
- Seed: 1234
- Season: summer
- Agent-per-car

...

Experiment 145:
- Model: CMA
- Seed: 9101
- Season: winter
- Agent-per-car<|MERGE_RESOLUTION|>--- conflicted
+++ resolved
@@ -178,17 +178,8 @@
 - Season: spring
 - Agent-per-car
 
-<<<<<<< HEAD
-Experiment 140:
-- Model: CMA
-- Seed: 1234
-- Season: spring
-- Agent-per-car
-
-Experiments 19-140 are combinations of the following parameters.
-=======
 Experiments 25-145 are combinations of the following parameters.
->>>>>>> c193562b
+
 There is one experiment for each combination of the following parameters:
 - Model: [DQN, DDPG, POLYGRAD, DQN + ODT, DDPG + ODT, POLYGRAD + ODT, ALL + ODT, DQN + MADT, DDPG + MADT, POLYGRAD + MADT, ALL + MADT, CMA] (12 models)
 - Seed: [1234, 5555, 2020, 5678, 9101] (5 seeds)
