#!/bin/bash
#SBATCH --job-name=Exp_301_train
#SBATCH --output=experiments/Exp_301/output.log
#SBATCH --error=experiments/Exp_301/error.log
#SBATCH -A rrg-kgroling
#SBATCH --ntasks=1
#SBATCH --cpus-per-task=2
#SBATCH --gpus-per-node=1
<<<<<<< HEAD
#SBATCH --time=20:00:00
=======
#SBATCH --time=05:39:59
>>>>>>> 1cf663c9
#SBATCH --mem=64G

echo "Starting training for experiment 301"

module load python/3.10 cuda cudnn
source ~/envs/merl_env/bin/activate

# Enable multi-threading
export OMP_NUM_THREADS=2

<<<<<<< HEAD
python app_v2.py -g0 -e 301 -d "/home/epigou/scratch/metrics/Exp"
=======
python app_v2.py -g0 -e 301 -d "/home/hartman/scratch/metrics/Exp" 
>>>>>>> 1cf663c9
    <|MERGE_RESOLUTION|>--- conflicted
+++ resolved
@@ -6,11 +6,7 @@
 #SBATCH --ntasks=1
 #SBATCH --cpus-per-task=2
 #SBATCH --gpus-per-node=1
-<<<<<<< HEAD
 #SBATCH --time=20:00:00
-=======
-#SBATCH --time=05:39:59
->>>>>>> 1cf663c9
 #SBATCH --mem=64G
 
 echo "Starting training for experiment 301"
@@ -21,9 +17,4 @@
 # Enable multi-threading
 export OMP_NUM_THREADS=2
 
-<<<<<<< HEAD
-python app_v2.py -g0 -e 301 -d "/home/epigou/scratch/metrics/Exp"
-=======
-python app_v2.py -g0 -e 301 -d "/home/hartman/scratch/metrics/Exp" 
->>>>>>> 1cf663c9
-    +python app_v2.py -g0 -e 301 -d "/home/epigou/scratch/metrics/Exp"