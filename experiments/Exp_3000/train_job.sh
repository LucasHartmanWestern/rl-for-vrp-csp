--- conflicted
+++ resolved
@@ -4,17 +4,10 @@
 #SBATCH --error=experiments/Exp_3000/error.log
 #SBATCH -A rrg-kgroling
 #SBATCH --ntasks=1
-<<<<<<< HEAD
 #SBATCH --cpus-per-task=5
 #SBATCH --gpus-per-node=4
 #SBATCH --time=00:20:00
 #SBATCH --mem=160G
-=======
-#SBATCH --cpus-per-task=2
-#SBATCH --gpus-per-node=1
-#SBATCH --time=00:24:00
-#SBATCH --mem=64G
->>>>>>> 03497d30
 
 echo "Starting training for experiment 3000"
 
@@ -24,8 +17,4 @@
 # Enable multi-threading
 export OMP_NUM_THREADS=2
 
-<<<<<<< HEAD
-python app_v2.py -g 0 1 2 3 -e 3000 -d "/home/epigou/scratch/metrics/Exp"
-=======
-python app_v2.py -g0 -e 3000 -d "/home/epigou/scratch/metrics/Exp"
->>>>>>> 03497d30
+python app_v2.py -g 0 1 2 3 -e 3000 -d "/home/epigou/scratch/metrics/Exp"