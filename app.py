from train import train
from data_loader import *
from visualize import *
import random
import os
import argparse
import warnings
import time
import torch.multiprocessing as mp
from federated_learning import get_global_weights
import copy
from datetime import datetime
import numpy as np
from evaluation import evaluate

<<<<<<< HEAD
=======
mp.set_sharing_strategy('file_system')
>>>>>>> f58f1169

mp.set_start_method('spawn', force=True)  # This needs to be done before you create any processes

os.environ['KMP_DUPLICATE_LIB_OK'] = 'TRUE'

def train_rl_vrp_csp(date, args):

    """
    Trains reinforcement learning models for vehicle routing and charging station placement (VRP-CSP).

    Parameters:
        date (str): The date string for logging purposes.

    Returns:
        None
    """

    ############ Initialization ############

    neural_network_config_fname = 'configs/neural_network_config.yaml'
    algorithm_config_fname = 'configs/algorithm_config.yaml'
    environment_config_fname = 'configs/environment_config.yaml'
    eval_config_fname = 'configs/evaluation_config.yaml'

    c = load_config_file(neural_network_config_fname)
    nn_c = c['nn_hyperparameters']
    c = load_config_file(algorithm_config_fname)
    algo_c = c['algorithm_settings']
    c = load_config_file(environment_config_fname)
    env_c = c['environment_settings']
    c = load_config_file(eval_config_fname)
    eval_c = c['eval_config']

    batch_size = int(nn_c['batch_size'])
    buffer_limit = int(nn_c['buffer_limit'])

    action_dim = nn_c['action_dim'] * env_c['num_of_chargers']
    
    #initializing GPUs for training
    #gpu initialization implemented to run everythin on one gpu for now. 
    #can be improved to run with multiple gpus in future
    gpus_count = len(args.list_gpus)
    if gpus_count == 0:
        device = 'cpu' # no gpus assigned, then everything running on cpu
    elif gpus_count == 1:
        print("Use of GPUs implemented only for matrix multiplication on enviroment tranning.")
        device = f'cuda:{args.list_gpus[0]}'
    else:
        warnings.warn("**FUTURE WORK**\n Use of multiple GPUs not implemented yet. Only the first GPU in given list of GPUs will be used")
        device = f'cuda:{args.list_gpus[0]}'

    print(f'Working on traingin with device {device}')

    # Run and train agents with different routes with reproducibility based on the selected seed
    for seed in env_c['seeds']:

        print(f'Running experiments with seed -> {seed}')
        # Creating and seeding a random generaton from Numpy
        rng = np.random.default_rng(seed)
        # Generating sub seeds to run on each environment
        chargers_seeds = rng.integers(low=0, high=10000, size=len(env_c['coords']))

        # Assign seed
        random.seed(seed)

        ev_info = []

        for _ in env_c['coords']:
            # Generate a random model index for each agent
            model_indices = np.array([random.randrange(3) for agent in range(env_c['num_of_agents'])], dtype=int)

            # Use the indices to select the model type and corresponding configurations
            model_type = np.array([env_c['models'][index] for index in model_indices], dtype=str)
            usage_per_hour = np.array([env_c['usage_per_hour'][index] for index in model_indices], dtype=int)
            max_charge = np.array([env_c['max_charge'][index] for index in model_indices], dtype=int)

            start_time = time.time()
            # Random charge between 0.5-x%, where x scales between 1-25% as sessions continue
            starting_charge = env_c['starting_charge'] + 2000*(rng.random(env_c['num_of_agents'])-0.5)
            elapsed_time = time.time() - start_time

            # Define a structured array
            dtypes = [('starting_charge', float),
                      ('max_charge', int),
                      ('usage_per_hour', int),
                      ('model_type', 'U50'),  # Adjust string length as needed
                      ('model_indices', int)]
            info = np.zeros(env_c['num_of_agents'], dtype=dtypes)

            # Assign values
            info['starting_charge'] = starting_charge
            info['max_charge'] = max_charge
            info['usage_per_hour'] = usage_per_hour
            info['model_type'] = model_type
            info['model_indices'] = model_indices

            ev_info.append(info)

        with open(f'logs/{date}-training_logs.txt', 'a') as file:
            print(f"Get EV Info: - {int(elapsed_time // 3600)}h, {int((elapsed_time % 3600) // 60)}m, {int(elapsed_time % 60)}s", file=file)

        print(f"Get EV Info: - {int(elapsed_time // 3600)}h, {int((elapsed_time % 3600) // 60)}m, {int(elapsed_time % 60)}s")

        start_time = time.time()

        all_routes = [None for route in env_c['coords']]
        for index, (city_lat, city_long) in enumerate(env_c['coords']):
            array_org_angle = rng.random(env_c['num_of_agents'])*2*np.pi # generating a list of random angles 
            all_routes[index] = get_org_dest_coords((city_lat, city_long), env_c['radius'], array_org_angle)

        elapsed_time = time.time() - start_time

        with open(f'logs/{date}-training_logs.txt', 'a') as file:
            print(f"Get Routes: - {int(elapsed_time // 3600)}h, {int((elapsed_time % 3600) // 60)}m, {int(elapsed_time % 60)}s", file=file)

        print(f"Get Routes: - {int(elapsed_time // 3600)}h, {int((elapsed_time % 3600) // 60)}m, {int(elapsed_time % 60)}s")

        start_time = time.time()

        chargers = np.zeros(shape=[len(all_routes), env_c['num_of_agents'], env_c['num_of_chargers'] * 3, 3])

        for route_id,  route in enumerate(all_routes):
            for agent_id, (org_lat, org_long, dest_lat, dest_long) in enumerate(route):
                data = get_charger_data()
                charger_info = np.c_[data['latitude'].to_list(), data['longitude'].to_list()]
                charger_list = get_charger_list(charger_info, org_lat, org_long, dest_lat, dest_long, env_c['num_of_chargers'])
                chargers[route_id][agent_id] = charger_list

        elapsed_time = time.time() - start_time
        with open(f'logs/{date}-training_logs.txt', 'a') as file:
            print(f"Get Chargers: - {int(elapsed_time // 3600)}h, {int((elapsed_time % 3600) // 60)}m, {int(elapsed_time % 60)}s", file=file)

        print(f"Get Chargers: - {int(elapsed_time // 3600)}h, {int((elapsed_time % 3600) // 60)}m, {int(elapsed_time % 60)}s")

        user_input = ""

        while user_input != 'Done':
            if eval_c['train_model']:

                if user_input != "":
                    nn_c['num_episodes'] = int(user_input)
                    nn_c['epsilon'] = 0.1

                with open(f'logs/{date}-training_logs.txt', 'a') as file:
                    print(f"Training using Deep-Q Learning - Seed {seed}", file=file)

                print(f"Training using Deep-Q Learning - Seed {seed}")

                metrics = []  # Used to track all metrics
                rewards = []  # Array of [(avg_reward, aggregation_num, route_index, seed)]
                output_values = []  # Array of [(episode_avg_output_values, episode_number, aggregation_num, route_index, seed)]
                global_weights = None

                for aggregate_step in range(nn_c['aggregation_count']):

                    manager = mp.Manager()
                    local_weights_list = manager.list([None for _ in range(len(chargers))])
                    process_rewards = manager.list()
                    process_output_values = manager.list()
                    process_metrics = manager.list()

                    # Barrier for synchronization
                    barrier = mp.Barrier(len(chargers))

                    # Creating output directory
                    folder = 'outputs/best_paths/'
                    if not os.path.exists(folder):
                        os.makedirs(folder)
                        
                    processes = []
                    for ind, charger_list in enumerate(chargers):
                        process = mp.Process(target=train_route, args=(
                            charger_list, ev_info[ind], all_routes[ind], date, action_dim, global_weights, aggregate_step,
                            ind, chargers_seeds[ind], seed, nn_c['epsilon'], nn_c['epsilon_decay'], nn_c['discount_factor'],
                            nn_c['learning_rate'], nn_c['num_episodes'], batch_size, buffer_limit,
                            env_c['num_of_agents'], env_c['num_of_chargers'], nn_c['layers'],
                            eval_c['fixed_attributes'], local_weights_list, process_rewards, process_metrics, process_output_values, barrier, device, eval_c['verbose'], eval_c['display_training_times']))
                        processes.append(process)
                        process.start()

                    print("Join Processes")

                    for process in processes:
                        process.join()

                    print("Join Weights")

                    # Aggregate the weights from all local models
                    global_weights = get_global_weights(local_weights_list, ev_info, nn_c['city_multiplier'], nn_c['zone_multiplier'], nn_c['model_multiplier'])

                    # Extend the main lists with the contents of the process lists
                    sorted_list = sorted([val[0] for sublist in process_rewards for val in sublist])
                    print(f'Min and Max rewards for the aggregation step: {sorted_list[0],sorted_list[-1]}')
                    rewards.extend(process_rewards)
                    output_values.extend(process_output_values)
                    metrics.extend(process_metrics)

                    with open(f'logs/{date}-training_logs.txt', 'a') as file:
                        print(f"\n\n############ Aggregation {aggregate_step + 1}/{nn_c['aggregation_count']} ############\n\n", file=file)

                    print(f"\n\n############ Aggregation {aggregate_step + 1}/{nn_c['aggregation_count']} ############\n\n",)

                # Plot the aggregated data
                if eval_c['save_aggregate_rewards']:
                    save_to_csv(rewards, 'outputs/rewards.csv')
                    save_to_csv(output_values, 'outputs/output_values.csv')

                    loaded_rewards = load_from_csv('outputs/rewards.csv')
                    loaded_output_values = load_from_csv('outputs/output_values.csv')

                    plot_aggregate_reward_data(loaded_rewards)
                    plot_aggregate_output_values_per_route(loaded_output_values)

            if eval_c['fixed_attributes'] != [0, 1] and eval_c['fixed_attributes'] != [1, 0] and eval_c['fixed_attributes'] != [0.5, 0.5]:
                attr_label = 'learned'
            else:
                fixed_attributes = eval_c['fixed_attributes']
                attr_label = f'{fixed_attributes[0]}_{fixed_attributes[1]}'

            # Save all metrics from training into a file
            if eval_c['save_data'] and eval_c['train_model']:
                evaluate(ev_info, metrics, seed, date, eval_c['verbose'], 'save', f"metrics/metrics_{env_c['num_of_agents']}_{nn_c['num_episodes']}_{seed}_{attr_label}")

            # Generate the plots for the various metrics
            if eval_c['generate_plots']:
                evaluate(ev_info, metrics, seed, date, eval_c['verbose'], 'display', f"metrics/metrics_{env_c['num_of_agents']}_{nn_c['num_episodes']}_{seed}_{attr_label}")

            if nn_c['num_episodes'] != 1 and eval_c['continue_training']:
                user_input = input("More Episodes? ")
            else:
                user_input = 'Done'

def train_route(chargers, ev_info, routes, date, action_dim, global_weights,
                aggregate_step, ind, sub_seed, main_seed, epsilon, epsilon_decay,
                discount_factor, learning_rate, num_episodes, batch_size,
                buffer_limit, num_of_agents, num_of_chargers, layers, fixed_attributes,
                local_weights_list, rewards, metrics, output_values, barrier, device, verbose, display_training_times):

    """
    Trains a single route for the VRP-CSP problem using reinforcement learning in a multiprocessing environment.

    Parameters:
        chargers (array): Array of charger locations and their properties.
        ev_info (dict): Information about the electric vehicles.
        routes (array): Array containing route information for each EV.
        date (str): Date string for logging purposes.
        action_dim (int): Dimension of the action space.
        global_weights (array): Pre-trained weights for initializing the Q-networks.
        aggregate_step (int): Aggregation step number for tracking.
        ind (int): Index of the current process.
        sub_seed (int): Sub-seed for reproducibility of training.
        main_seed (int): Main seed for initializing the environment.
        epsilon (float): Initial exploration rate for epsilon-greedy policy.
        epsilon_decay (float): Decay rate for the exploration rate.
        discount_factor (float): Discount factor for future rewards.
        learning_rate (float): Learning rate for the optimizer.
        num_episodes (int): Number of training episodes.
        batch_size (int): Size of the mini-batch for experience replay.
        buffer_limit (int): Maximum size of the experience replay buffer.
        num_of_agents (int): Number of agents (EVs) in the environment.
        num_of_chargers (int): Number of charging stations.
        layers (list): List of integers defining the architecture of the neural networks.
        fixed_attributes (list): List of fixed attributes for redefining weights in the graph.
        local_weights_list (list): List to store the local weights of each agent.
        rewards (list): List to store the average rewards for each episode.
        metrics (list): List to store the various metrics collected during a simulation
        output_values (list): List to store the average output values for each episode.
        barrier (multiprocessing.Barrier): Barrier for synchronizing multiprocessing tasks.
        verbose (bool): Flag to enable detailed logging.
        display_training_times (bool): Flag to display training times for different operations.

    Returns:
        None
    """

    try:
        # Create a deep copy of the environment for this thread
        chargers_copy = copy.deepcopy(chargers)

        local_weights_per_agent, avg_rewards, avg_output_values, training_metrics =\
            train(chargers_copy, ev_info, routes, date, action_dim, global_weights, aggregate_step, ind, sub_seed, main_seed,
                  epsilon, epsilon_decay, discount_factor, learning_rate, num_episodes, batch_size, buffer_limit, num_of_agents,
                  num_of_chargers, layers, fixed_attributes, device, verbose, display_training_times)

        # Save results of training
        st = time.time()
        rewards.append(avg_rewards)
        output_values.append(avg_output_values)
        metrics.append(training_metrics)
        et = time.time() - st

        if verbose:
            with open(f'logs/{date}-training_logs.txt', 'a') as file:
                print(f'Spent {et:.3f} seconds saving results', file=file)  # Print saving time with 3 decimal places
            print(f'Spent {et:.3f} seconds saving results')  # Print saving time with 3 decimal places

        local_weights_list[ind] = local_weights_per_agent

        print(f"Thread {ind} waiting")

        barrier.wait()  # Wait for all threads to finish before proceeding

    except Exception as e:
        print(f"Error in process {ind} during aggregate step {aggregate_step}: {str(e)}")
        raise

if __name__ == '__main__':

    parser = argparse.ArgumentParser(description=('MERL Project'))
    parser.add_argument('-c','--number_processors', type=int, default=1,help='number of processors used to run MERL')
    parser.add_argument('-g','--list_gpus', nargs='*', type=int, default=[], help ='Request of enumerated gpus run MERL.')
    args = parser.parse_args()
    
    current_datetime = datetime.now()
    date = current_datetime.strftime('%Y-%m-%d_%H-%M')

    train_rl_vrp_csp(date, args)<|MERGE_RESOLUTION|>--- conflicted
+++ resolved
@@ -13,10 +13,8 @@
 import numpy as np
 from evaluation import evaluate
 
-<<<<<<< HEAD
-=======
+
 mp.set_sharing_strategy('file_system')
->>>>>>> f58f1169
 
 mp.set_start_method('spawn', force=True)  # This needs to be done before you create any processes
 
