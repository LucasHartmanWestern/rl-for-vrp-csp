# Ignore the following files in git repository:
###############################################

# Optimization model files
*.lp
*.ilp

# Gurobi log files:
*gurobi.log

# Saved output files in examples
src/tutorials/scenario_generation/results/*.xlsx
src/tutorials/scenario_generation/results/*.png
src/tutorials/simulations/results/*.xlsx
src/tutorials/simulations/results/*.png

# Byte-compiled / optimized / DLL files
__pycache__/
*.py[cod]
*$py.class

# C extensions
*.so

# Distribution / packaging
.Python
build/
develop-eggs/
dist/
downloads/
eggs/
.eggs/
lib/
lib64/
parts/
sdist/
var/
wheels/
share/python-wheels/
*.egg-info/
.installed.cfg
*.egg
MANIFEST

# PyInstaller
#  Usually these files are written by a python script from a template
#  before PyInstaller builds the exe, so as to inject date/other infos into it.
*.manifest
*.spec

# Installer logs
pip-log.txt
pip-delete-this-directory.txt

# Unit test / coverage reports
htmlcov/
.tox/
.nox/
.coverage
.coverage.*
.cache
nosetests.xml
coverage.xml
*.cover
*.py,cover
.hypothesis/
.pytest_cache/
cover/

# Translations
*.mo
*.pot

# Django stuff:
*.log
local_settings.py
db.sqlite3
db.sqlite3-journal

# Flask stuff:
instance/
.webassets-cache

# Scrapy stuff:
.scrapy

# Sphinx documentation
docs/_build/

# PyBuilder
.pybuilder/
target/

# Jupyter Notebook
.ipynb_checkpoints

# IPython
profile_default/
ipython_config.py

# pyenv
#   For a library or package, you might want to ignore these files since the code is
#   intended to run in multiple environments; otherwise, check them in:
# .python-version

# pipenv
#   According to pypa/pipenv#598, it is recommended to include Pipfile.lock in version control.
#   However, in case of collaboration, if having platform-specific dependencies or dependencies
#   having no cross-platform support, pipenv may install dependencies that don't work, or not
#   install all needed dependencies.
#Pipfile.lock

# poetry
#   Similar to Pipfile.lock, it is generally recommended to include poetry.lock in version control.
#   This is especially recommended for binary packages to ensure reproducibility, and is more
#   commonly ignored for libraries.
#   https://python-poetry.org/docs/basic-usage/#commit-your-poetrylock-file-to-version-control
#poetry.lock

# pdm
#   Similar to Pipfile.lock, it is generally recommended to include pdm.lock in version control.
#pdm.lock
#   pdm stores project-wide configurations in .pdm.toml, but it is recommended to not include it
#   in version control.
#   https://pdm.fming.dev/#use-with-ide
.pdm.toml

# PEP 582; used by e.g. github.com/David-OConnor/pyflow and github.com/pdm-project/pdm
__pypackages__/

# Celery stuff
celerybeat-schedule
celerybeat.pid

# SageMath parsed files
*.sage.py

# Environments
.env
.venv
env/
venv/
ENV/
env.bak/
venv.bak/

# Spyder project settings
.spyderproject
.spyproject

# Rope project settings
.ropeproject

# mkdocs documentation
/site

# mypy
.mypy_cache/
.dmypy.json
dmypy.json

# Pyre type checker
.pyre/

# pytype static type analyzer
.pytype/

# Cython debug symbols
cython_debug/

# PyCharm
#  JetBrains specific template is maintained in a separate JetBrains.gitignore that can
#  be found at https://github.com/github/gitignore/blob/main/Global/JetBrains.gitignore
#  and can be added to the global gitignore or merged into this file.  For a more nuclear
#  option (not recommended) you can uncomment the following to ignore the entire idea folder.
.idea/

/outputs
/logs
/saved_networks
/data
/logs
/logs
/outputs
eval/
train/
<<<<<<< HEAD
/myenv
=======
/merl_2_venv
>>>>>>> f6f3335f
<|MERGE_RESOLUTION|>--- conflicted
+++ resolved
@@ -184,8 +184,5 @@
 /outputs
 eval/
 train/
-<<<<<<< HEAD
 /myenv
-=======
-/merl_2_venv
->>>>>>> f6f3335f
+/merl_2_venv