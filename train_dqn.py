import torch
import torch.optim as optim
import numpy as np
import collections
from collections import namedtuple, deque
import os
import time
import copy

from agent import initialize, agent_learn, get_actions, soft_update, save_model
from data_loader import load_config_file
from merl_env._pathfinding import haversine

# Define the experience tuple
experience = namedtuple("Experience", field_names=["state", "distribution", "reward", "next_state", "done"])

def train_dqn(chargers, environment, routes, date, action_dim, global_weights, aggregation_num, zone_index,
    seed, main_seed, device, agent_by_zone, fixed_attributes=None, verbose=False, display_training_times=False, 
          dtype=torch.float32, save_offline_data=False
):

    """
    Trains a Deep Q-Network (DQN) for Electric Vehicle (EV) routing and charging optimization.

    Parameters:
        chargers (array): Array of charger locations and their properties.
        environment (dict): Class containing information about the electric vehicles.
        routes (array): Array containing route information for each EV.
        date (str): Date string for logging purposes.
        action_dim (int): Dimension of the action space.
        global_weights (array): Pre-trained weights for initializing the Q-networks.
        aggregation_num (int): Aggregation step number for tracking.
        zone_index (int): Index of the current zone being processed.
        seed (int): Seed for reproducibility of training.
        main_seed (int): Main seed for initializing the environment.
        fixed_attributes (list, optional): List of fixed attributes for redefining weights in the graph.
        devices (list, optional): list of two devices to run the environment and model, default both are cpu. 
                                 device[0] for environment setting, device[1] for model trainning.
        verbose (bool, optional): Flag to enable detailed logging.
        display_training_times (bool, optional): Flag to display training times for different operations.
        agent_by_zone (bool): True if using one neural network for each zone, and false if using a neural network for each car


    Returns:
        tuple: A tuple containing:
            - List of trained Q-network state dictionaries.
            - List of average rewards for each episode.
            - List of average output values for each episode.
    """
    # Getting Neural Network parameters
    nn_config_fname = 'configs/neural_network_config.yaml'
    c = load_config_file(nn_config_fname)
    nn_c = c['nn_hyperparameters']

    epsilon = nn_c['epsilon']
    epsilon_decay =  nn_c['epsilon_decay']
    discount_factor = nn_c['discount_factor']
    learning_rate= nn_c['learning_rate']
    num_episodes = nn_c['num_episodes']
    batch_size   = int(nn_c['batch_size'])
    buffer_limit = int(nn_c['buffer_limit'])
    layers = nn_c['layers']
    
    avg_rewards = []

    # Carry over epsilon from last aggregation
    epsilon = epsilon * epsilon_decay ** (num_episodes * aggregation_num)

    # Set seeds for reproducibility
    if seed is not None:
        torch.manual_seed(seed)
        dqn_rng = np.random.default_rng(seed)
    
    unique_chargers = np.unique(np.array(list(map(tuple, chargers.reshape(-1, 3))),\
                                         dtype=[('id', int), ('lat', float), ('lon', float)]))

    state_dimension = (environment.num_chargers * 3 * 2) + 4

    model_indices = environment.info['model_indices']
    
    q_networks = []
    target_q_networks = []
    optimizers = []

    num_cars = environment.num_cars
    if agent_by_zone:  # Use same NN for each zone
        # Initialize networks
        q_network, target_q_network = initialize(state_dimension, action_dim, layers, device) 

        if global_weights is not None:
            q_network.load_state_dict(global_weights[zone_index])
            target_q_network.load_state_dict(global_weights[zone_index])

        optimizer = optim.RMSprop(q_network.parameters(), lr=learning_rate)  # Use RMSprop optimizer

        # Store individual networks
        q_networks.append(q_network)
        target_q_networks.append(target_q_network)
        optimizers.append(optimizer)

    else:  # Assign unique agent for each car
        num_agents = environment.num_cars
        for agent_ind in range(num_agents):
            # Initialize networks
            q_network, target_q_network = initialize(state_dimension, action_dim, layers, device)  

            if global_weights is not None:
                q_network.load_state_dict(global_weights[zone_index][model_indices[agent_ind]])
                target_q_network.load_state_dict(global_weights[zone_index][model_indices[agent_ind]])

            optimizer = optim.RMSprop(q_network.parameters(), lr=learning_rate)  # Use RMSprop optimizer
            # Store individual networks
            q_networks.append(q_network)
            target_q_networks.append(target_q_network)
            optimizers.append(optimizer)

    random_threshold = dqn_rng.random((num_episodes, num_cars))

    buffers = [deque(maxlen=buffer_limit) for _ in range(num_cars)]  # Initialize replay buffer with fixed size

 
    trajectories = []

    
    start_time = time.time()
    best_avg = float('-inf')
    best_paths = None

    metrics = []

    avg_output_values = []  # List to store the average values of output neurons for each episode

    for i in range(num_episodes):  # For each episode

        if save_offline_data:
            for car in range(num_agents):
                traj = {
                    'observations': [],
                    'actions': [],
                    'rewards': [],
                    'terminals': [],
                    'terminals_car': [],
                    'zone': zone_index,
                    'aggregation': aggregation_num,
                    'episode': i,
                    'car_num': car
                }
                trajectories.append(traj)

        distributions = []
        distributions_unmodified = []
        states = []
        rewards = []
        # Episode includes every car reaching their destination
        environment.reset_episode(chargers, routes, unique_chargers)  

        sim_done = False

        time_start_paths = time.time()

        timestep_counter = 0

        while not sim_done:  # Keep going until every EV reaches its destination

            environment.init_routing()

            # Build path for each EV
<<<<<<< HEAD
            for car_idx in range(num_cars): # For each car
=======
            for agent_idx in range(num_agents): # For each agent
                if save_offline_data:
                    car_traj = next((traj for traj in trajectories if traj['car_num'] == agent_idx and traj['zone'] == zone_index and traj['aggregation'] == aggregation_num and traj['episode'] == i), None) #Retreive car trajectory
>>>>>>> 95343931
                ########### Starting environment rutting
                state = environment.reset_agent(car_idx)
                states.append(state)  # Track states

                if save_offline_data:
                    car_traj['observations'].append(state)
                    #if car_traj['car_num'] == 0 and car_traj['zone'] == 0:
                       # print(f' {timestep_counter} State: {state}')

                t1 = time.time()

                ####### Getting actions from agents
                state = torch.tensor(state, dtype=dtype, device=device)  # Convert state to tensor

                action_values = get_actions(state, q_networks, random_threshold, epsilon, i,\
                                            car_idx, device, agent_by_zone)  # Get the action values from the agent

                t2 = time.time()

                distribution = action_values.detach().numpy()  # Convert PyTorch tensor to NumPy array

                if save_offline_data:
                    car_traj['actions'].append(distribution.tolist()) #Save unmodified action
                
                distributions_unmodified.append(distribution.tolist())  # Track outputs before the sigmoid application
                distribution = 1 / (1 + np.exp(-distribution))  # Apply sigmoid function to the entire array
                distributions.append(distribution.tolist())  # Convert back to list and append

                t3 = time.time()

                environment.generate_paths(distribution, fixed_attributes, car_idx)

                t4 = time.time()

                if car_idx == 0 and display_training_times:
                    print_time("Get actions", (t2 - t1))
                    print_time("Get distributions", (t3 - t2))
                    print_time("Generate paths in environment", (t4 - t3))

            if num_episodes == 1 and fixed_attributes is None:
                if os.path.isfile(f'outputs/best_paths/route_{zone_index}_seed_{main_seed}.npy'):
                    paths = np.load(f'outputs/best_paths/route_{zone_index}_seed_{main_seed}.npy',\
                                    allow_pickle=True).tolist()

            paths_copy = copy.deepcopy(environment.paths)

            # Calculate the average values of the output neurons for this episode
            episode_avg_output_values = np.mean(distributions_unmodified, axis=0)
            avg_output_values.append((episode_avg_output_values.tolist(), i, aggregation_num,\
                                      zone_index, main_seed))

            time_end_paths = time.time() - time_start_paths

            if display_training_times:
                print_time('Get Paths', time_end_paths)

            ########### GET SIMULATION RESULTS ###########

            # Run simulation
            sim_done, arrived_at_final = environment.simulate_routes(timestep_counter)

            # Get results from environment
            sim_path_results, sim_traffic, sim_battery_levels, sim_distances, time_step_rewards = environment.get_results()

            if len(rewards) > 0:
                # Calculate cumulative rewards by adding the last recorded reward for each car
                time_step_rewards = [time_step_reward + rewards[-len(time_step_rewards) + i] for i, time_step_reward in enumerate(time_step_rewards)]

            rewards.extend(time_step_rewards)

            if save_offline_data:
                for traj in trajectories:
                    if traj['episode'] == i:
                        traj['terminals'].append(sim_done)
                        traj['rewards'].append(time_step_rewards[traj['car_num']])
                        traj['terminals_car'].append(bool(arrived_at_final[0, traj['car_num']].item()))                

            # Used to evaluate simulation
            metric = {
                "zone": zone_index,
                "episode": i,
                "timestep": timestep_counter,
                "aggregation": aggregation_num,
                "paths": sim_path_results,
                "traffic": sim_traffic,
                "batteries": sim_battery_levels,
                "distances": sim_distances,
                "rewards": rewards,
                "best_reward": best_avg,
                "done": sim_done
            }
            metrics.append(metric)

            timestep_counter += 1  # Next timestep
            if timestep_counter >= environment.max_steps:
                raise Exception("MAX TIME-STEPS EXCEEDED!")

        ########### STORE EXPERIENCES ###########

        done = True
        for d in range(len(distributions_unmodified)):
            buffers[d % num_cars].append(experience(states[d], distributions_unmodified[d], rewards[d],\
                                                states[(d + 1) % max(1, (len(distributions_unmodified) - 1))],\
                                                                     done))  # Store experience

        st = time.time()

        trained = False

        for agent_ind in range(num_cars):

            if len(buffers[agent_ind]) >= batch_size: # Buffer is full enough

                trained = True

                mini_batch = dqn_rng.choice(np.array(buffers[agent_ind], dtype=object), batch_size, replace=False)
                experiences = map(np.stack, zip(*mini_batch))  # Format experiences

                # Update networks
                if agent_by_zone:
                    agent_learn(experiences, discount_factor, q_networks[0], target_q_networks[0],\
                                optimizers[0], device)
                else:
                    agent_learn(experiences, discount_factor, q_networks[agent_ind], \
                                target_q_networks[agent_ind], optimizers[agent_ind], device)
        
        et = time.time() - st

        if verbose and trained:
            with open(f'logs/{date}-training_logs.txt', 'a') as file:
                print(f'Trained for {et:.3f}s', file=file)  # Print training time with 3 decimal places

            print(f'Trained for {et:.3f}s')  # Print training time with 3 decimal places

        epsilon *= epsilon_decay  # Decay epsilon
        epsilon = max(0.1, epsilon) # Minimal learning threshold

        if i % 25 == 0 and i >= buffer_limit:  # Every 25 episodes
            if agent_by_zone:
                soft_update(target_q_networks[0], q_networks[0])

                # Add this before you save your model
                if not os.path.exists('saved_networks'):
                    os.makedirs('saved_networks')

                # Save the networks at the end of training
                save_model(q_networks[0], f'saved_networks/q_network_{main_seed}_{zone_index}.pth')
                save_model(target_q_networks[0], f'saved_networks/target_q_network_{main_seed}_{zone_index}.pth')
            else:
                for agent_ind in range(num_cars):
                    soft_update(target_q_networks[agent_ind], q_networks[agent_ind])

                    # Add this before you save your model
                    if not os.path.exists('saved_networks'):
                        os.makedirs('saved_networks')

                    # Save the networks at the end of training
                    save_model(q_networks[agent_ind], f'saved_networks/q_network_{main_seed}_{agent_ind}.pth')
                    save_model(target_q_networks[agent_ind], \
                               f'saved_networks/target_q_network_{main_seed}_{agent_ind}.pth')

        # Log every ith episode
        if i % 1 == 0:
            avg_reward = 0
            for reward in rewards:
                avg_reward += reward
            avg_reward /= len(rewards)
            # Track rewards over aggregation steps
            avg_rewards.append((avg_reward, aggregation_num, zone_index, main_seed)) 

            if avg_reward > best_avg:
                best_avg = avg_reward
                best_paths = paths_copy
                # if verbose:
                #     print(f'Zone: {zone_index + 1} - New Best: {best_avg}')

            avg_ir = 0
            ir_count = 0
            for distribution in distributions:
                for out in distribution:
                    avg_ir += out
                    ir_count += 1
            avg_ir /= ir_count

            et = time.time() - start_time

            # Open the file in write mode (use 'a' for append mode)
            if verbose:
                to_print = f"(Agg.: {aggregation_num + 1} - Zone: {zone_index + 1} - Episode: {i + 1}/{num_episodes})"+\
                f" \t et: {int(et // 3600):02d}h{int((et % 3600) // 60):02d}m{int(et % 60):02d}s -"+\
                f" Avg. Reward {round(avg_reward, 3):0.3f} - Time-steps: {timestep_counter}, "+\
                f"Avg. IR: {round(avg_ir, 3):0.3f} - Epsilon: {round(epsilon, 3):0.3f}"
                with open(f'logs/{date}-training_logs.txt', 'a') as file:
                    print(to_print, file=file)

                print(to_print)

    np.save(f'outputs/best_paths/route_{zone_index}_seed_{seed}.npy', np.array(best_paths, dtype=object))

    return [q_network.cpu().state_dict() for q_network in q_networks], avg_rewards, avg_output_values, metrics, trajectories


def print_time(label, time):
    print(f"{label} - {int(time // 3600)}h, {int((time % 3600) // 60)}m, {int(time % 60)}s")
    <|MERGE_RESOLUTION|>--- conflicted
+++ resolved
@@ -165,13 +165,11 @@
             environment.init_routing()
 
             # Build path for each EV
-<<<<<<< HEAD
             for car_idx in range(num_cars): # For each car
-=======
-            for agent_idx in range(num_agents): # For each agent
+    
                 if save_offline_data:
                     car_traj = next((traj for traj in trajectories if traj['car_num'] == agent_idx and traj['zone'] == zone_index and traj['aggregation'] == aggregation_num and traj['episode'] == i), None) #Retreive car trajectory
->>>>>>> 95343931
+
                 ########### Starting environment rutting
                 state = environment.reset_agent(car_idx)
                 states.append(state)  # Track states
