# Created by Lucas
# Restructured by Santiago 03/07/2024

import torch
import numpy as np
import copy
import requests
import datetime
from geopy.distance import geodesic
import os
import csv

try:
    from ._helpers_routing import *
    from ._pathfinding import dijkstra, build_graph, haversine
    from .agent_info import agent_info
    from environment.data_loader import load_config_file
    from ._timer import env_timer
except ImportError:
    print("Cannot import local files")

DEBUG = False

# Predefined list of supported cities with their coordinates and WeatherStats URLs
supported_cities = [
    {"name": "Charlottetown", "lat": 46.2382, "lon": -63.1311,\
     "url": "https://charlottetown.weatherstats.ca/data/temperature-daily.json"},
    {"name": "Edmonton", "lat": 53.5461, "lon": -113.4938,\
     "url": "https://edmonton.weatherstats.ca/data/temperature-daily.json"},
    {"name": "Fredericton", "lat": 45.9636, "lon": -66.6431,\
     "url": "https://fredericton.weatherstats.ca/data/temperature-daily.json"},
    {"name": "Halifax (Shearwater)", "lat": 44.6488, "lon": -63.5752,\
     "url": "https://halifax.weatherstats.ca/data/temperature-daily.json"},
    {"name": "Iqaluit", "lat": 63.7467, "lon": -68.5170,\
     "url": "https://iqaluit.weatherstats.ca/data/temperature-daily.json"},
    {"name": "Ottawa (Kanata - Orléans)", "lat": 45.4215,\
     "lon": -75.6972, "url": "https://ottawa.weatherstats.ca/data/temperature-daily.json"},
    {"name": "Québec", "lat": 46.8139, "lon": -71.2082,\
     "url": "https://quebec.weatherstats.ca/data/temperature-daily.json"},
    {"name": "Regina", "lat": 50.4452, "lon": -104.6189,\
     "url": "https://regina.weatherstats.ca/data/temperature-daily.json"},
    {"name": "St. John's", "lat": 47.5615, "lon": -52.7126,\
     "url": "https://stjohns.weatherstats.ca/data/temperature-daily.json"},
    {"name": "Toronto", "lat": 43.65107, "lon": -79.347015,\
     "url": "https://toronto.weatherstats.ca/data/temperature-daily.json"},
    {"name": "Victoria", "lat": 48.4284, "lon": -123.3656,\
     "url": "https://victoria.weatherstats.ca/data/temperature-daily.json"},
    {"name": "Whitehorse", "lat": 60.7212, "lon": -135.0568,\
     "url": "https://whitehorse.weatherstats.ca/data/temperature-daily.json"},
    {"name": "Winnipeg", "lat": 49.8951, "lon": -97.1384,\
     "url": "https://winnipeg.weatherstats.ca/data/temperature-daily.json"},
    {"name": "Yellowknife", "lat": 62.4540, "lon": -114.3718,\
     "url": "https://yellowknife.weatherstats.ca/data/temperature-daily.json"}
]

def get_closest_city(lat: float, lon: float) -> dict:
    """
    Get the closest supported city for the given coordinates.

    Parameters:
        lat (float): Latitude of the location.
        lon (float): Longitude of the location.

    Returns:
        dict: Information about the closest supported city.
    """
    closest_city = None
    min_distance = float('inf')

    for city in supported_cities:
        city_lat = city['lat']
        city_lon = city['lon']
        distance = geodesic((lat, lon), (city_lat, city_lon)).kilometers

        if distance < min_distance:
            min_distance = distance
            closest_city = city

    if closest_city is None:
        raise Exception("No supported city found")

    return closest_city

def save_temps(coords_list: list, seed_list: list):
    # Ensure the directory exists
    os.makedirs('environment/temps', exist_ok=True)
    
    print("Saving temps to file")

    # Define the CSV file path
    csv_file_path = 'environment/data/temperatures.csv'
    
    # Open the CSV file for writing
    with open(csv_file_path, 'w', newline='') as csvfile:
        csvwriter = csv.writer(csvfile)
        
        # Write the header row
        csvwriter.writerow(['latitude', 'longitude', 'season', 'seed', 'temperature'])
        
        # Loop through every combination of coord, season, and seed then save the temperature to the CSV file
        for coords in coords_list:
            for seed in seed_list:
                for season in ['spring', 'summer', 'autumn', 'winter']:

                    print(f"Saving temp for {coords}, {seed}, {season}")

                    temp = get_temperature(server, season, coords, np.random.default_rng(seed), seed)
                    csvwriter.writerow([coords[0], coords[1], season, seed, temp])

def get_temps_from_file(coords: list, seed: int, season: str):
    # Define the CSV file path
    csv_file_path = 'environment/data/temperatures.csv'
    
    print("Getting temps from file")

    # Open the CSV file for reading
    with open(csv_file_path, 'r') as csvfile:
        csvreader = csv.DictReader(csvfile)
        
        # Loop through the rows to find the matching entry
        for row in csvreader:
            if (float(row['latitude']) == coords[0] and 
                float(row['longitude']) == coords[1] and 
                row['season'] == season and 
                int(row['seed']) == seed):
                return float(row['temperature'])
    
    # If no matching entry is found, raise an exception
    raise Exception("Temperature data not found in CSV file")

def get_temperature(server:str, season: str, coords: list, rng: np.random.Generator, seed: int) -> float:
    """
    Get the average temperature for the given season and coordinates.

    Parameters:
        season (str): Season to get the temperature for.
        coords (list): Coordinates [latitude, longitude] of the location.

    Returns:
        float: Average temperature for the given season and location.
    """
    # Extract latitude and longitude from coordinates
    lat, lon = coords
    
    # Get the closest supported city
    closest_city = get_closest_city(lat, lon)
    
    # Define the months corresponding to each season
    season_months = {
        'spring': [3, 4, 5],
        'summer': [6, 7, 8],
        'autumn': [9, 10, 11],
        'winter': [12, 1, 2]
    }

    # Get the months for the given season
    months = season_months.get(season.lower())
    if not months:
        raise ValueError("Invalid season provided")

    temperatures = []
    
    # Fetch temperature data for a random day in each month of the season
    for month in months:
        # Generate a random day within the month
        day = rng.integers(1, 28)  # Assuming 28 days to avoid issues with different month lengths
        date = datetime.date(2023, month, day).isoformat()
        if server=='DRAC':
            print(f"Using locally saved temp data on DRAC.")
            return get_temps_from_file(coords, seed, season)
        else:
            try:        
                response = requests.get(
                    closest_city['url'],
                    params={
                        'refresh_count': 1,
                        'browser_zone': 'Eastern Daylight Time',
                        'date': date
                    }
                )
                response.raise_for_status()  # Raise an HTTPError for bad responses
                data = response.json()
                
                # Extract the temperature data
                if 'rows' in data:
                    for row in data['rows']:
                        if 'c' in row and len(row['c']) > 1:
                            temp = row['c'][1]['v']
                            if temp is not None:
                                temperatures.append(temp)
                else:
                    print(f"No temperature data available for date {date}: {data}")
            except requests.exceptions.RequestException:
                print(f"Temperature request failed for date {date}. Using locally saved temp data instead.")
                return get_temps_from_file(coords, seed, season)
            except ValueError:
                print(f"Error processing JSON response for date {date}. Using locally saved temp data instead.")
                return get_temps_from_file(coords, seed, season)
            except Exception:
                print(f"Generic error for temperature request on date {date}. Using locally saved temp data instead.")
                return get_temps_from_file(coords, seed, season)

    # Raise an exception if no temperature data was fetched
    if not temperatures:
        raise Exception("Failed to fetch temperature data")

    # Return the average temperature
    return int(sum(temperatures) / len(temperatures))

class EnvironmentClass:
    """
    Class representing the environment for EV routing and charging simulation.
    """

    def __init__(self, config_fname: str, seed: int, sub_seed: int, zone: int, server: str, device: torch.device, dtype: torch.dtype = torch.float32):
        """
        Initialize the environment with configuration, device, and dtype.

        Parameters:
            config_fname (str): Path to the configuration file.
            seed (int): Seed for getting the temp
            sub_seed (int): Seed for random number generator.
            zone (int): Zone index.
            device (torch.device): Device to run tensor operations (CPU or CUDA).
            dtype (torch.dtype): Data type for tensors.
        """
        self.device = device
        self.dtype = dtype
        self.zone_idx = zone + 1
        self.aggregation_num = None
        self.episode = -1

        # Load configuration parameters for the environment
        config = load_config_file(config_fname)['environment_settings']

        # Seeding environment random generator
        rng = np.random.default_rng(sub_seed)

        self.temperature = get_temperature(server, config['season'], config['coords'][zone], rng, seed)

        self.init_ev_info(config, self.temperature, rng)

        # Store environment parameters
        self.num_cars = config['num_of_cars']
        self.num_chargers = config['num_of_chargers']
        self.step_size = config['step_size']
        self.decrease_rates = torch.tensor(self.info['usage_per_hour'] / 70,\
                                           dtype=float, device=self.device)
        self.increase_rate = config['increase_rate'] / 60
        self.max_steps = config['max_sim_steps']
        self.max_mini_steps = config['max_mini_sim_steps']
        self.state_dim = (self.num_chargers * 3 * 2) + 6
        self.charging_status = np.zeros(self.num_cars)
        self.historical_charges_needed = []
        self.reward_version = config['reward_version'] if 'reward_version' in config else 1

        self.distance_scale = config['distance_scale'] if 'distance_scale' in config else 100
        self.traffic_scale = config['traffic_scale'] if 'traffic_scale' in config else 1
        self.energy_scale = config['energy_scale'] if 'energy_scale' in config else 0.001

        self.action_space = self.num_chargers * 3
        self.observation_space = self.state_dim

        # Parameters to save data for stations and agents
        self.data_deepness = config['saving_data_deepness']
        # Get the model index by using car_models[zone_index][agent_index]
        self.car_models = np.column_stack([info['model_type'] for info in self.info]).T
        self.init_data_structure()

        self.timer = env_timer()


    def init_ev_info(self, config: dict, temperature: float, rng: np.random.Generator):
        """
        Initialize electric vehicle (EV) information based on the configuration.

        Parameters:
            config (dict): Configuration dictionary.
            temperature (float): Temperature of the zone.
            rng (np.random.Generator): Random number generator.
        """
        # Generating a random model
        model_indices = rng.integers(len(config['models']), size=config['num_of_cars'])

        # Using the indices to select the model type and corresponding configurations
        model_type = np.array([config['models'][index] for index in model_indices], dtype=str)
        usage_per_hour = np.array([config['usage_per_hour'][index] for index in model_indices], dtype=float)
        max_charge = np.array([config['max_charge'][index] for index in model_indices], dtype=int)

        # Based on https://www.mdpi.com/2032-6653/12/3/115
        # Efficiency drops significantly below 0°C, gradually above it
        temp_efficiency = 1.5 - (0.75 + (np.tanh((temperature - 12.5)/6.25) * 0.25))

        # Modify usage_per_hour based on the efficiency factor and convert back to int
        # Higher efficiency means less power usage
        usage_per_hour = (usage_per_hour * temp_efficiency).astype(int)

        # Random starting charge between 0.5-x%, where x scales between 1-25% as sessions continue
        starting_charge = config['starting_charge'] + 2000 * (rng.random(config['num_of_cars']) - 0.5)

        # Defining a structured array
        dtypes = [('starting_charge', float),
                  ('max_charge', int),
                  ('usage_per_hour', int),
                  ('model_type', 'U50'),  # Adjust string length as needed
                  ('model_indices', int),
                  ('episode_starting_charge', float)]
        info = np.zeros(config['num_of_cars'], dtype=dtypes)

        # Store EVs information
        info['max_charge'] = max_charge
        info['model_type'] = model_type
        info['usage_per_hour'] = usage_per_hour
        info['model_indices'] = model_indices
        info['starting_charge'] = starting_charge
        info['episode_starting_charge'] = starting_charge
        self.info = info

    def get_ev_info(self) -> np.ndarray:
        """
        Get the electric vehicle (EV) information.

        Returns:
            np.ndarray: Array containing EV information.
        """
        return self.info

    def set_aggregation(self, aggregation_num):
        self.aggregation_num = aggregation_num

    def init_data(self):
        """
        Initialize data required for simulating the EV routing and charging process.

        Sets various tensors and arrays for simulation including tokens, destinations,
        capacity, stops, and battery levels.
        """
        starting_charge_array = np.array(self.info['starting_charge'], copy=True)
        starting_battery_level = torch.tensor(starting_charge_array,\
                                              dtype=self.dtype, device=self.device)

        tokens = torch.tensor([[o_lat, o_lon] for (o_lat, o_lon, d_lat, d_lon) in self.routes],\
                              device=self.device)

        destinations = np.array([[d_lat, d_lon] for (o_lat, o_lon, d_lat, d_lon) in self.routes])
        destinations = torch.tensor(destinations, dtype=self.dtype, device=self.device)

        stops = torch.zeros((destinations.shape[0], max(len(path) for path in self.paths) + 1),\
                            dtype=self.dtype, device=self.device)
        target_battery_level = torch.zeros_like(stops, device=self.device)

        charging_stations = []
        station_ids = []

        for agent_index, path in enumerate(self.paths):
            prev_step = self.charges_needed[agent_index].shape[0] - 2

            if len(path) == 0:  # There are no stops to charge at
                stops[agent_index][0] = agent_index + 1
                target_battery_level[agent_index, 0] = self.charges_needed[agent_index][-2, -1]

                # Zero out values after the current step
                stops[agent_index, 1:] = 0
                target_battery_level[agent_index, 1:] = 0
            else:
                for step_index in range(len(stops[agent_index])):
                    if step_index > len(path):
                        break
                    elif step_index == len(path):  # Go to final destination
                        stops[agent_index][step_index] = agent_index + 1
                        target_battery_level[agent_index, step_index] = self.charges_needed[agent_index][prev_step, -1]
                    else:  # Go to stop
                        charger_id = self.unique_chargers[path[step_index]][0]

                        try:
                            station_index = station_ids.index(charger_id)
                            station_index += destinations.shape[0] + 1

                        except ValueError:  # Station not in list, so create a new station
                            station_ids.append(charger_id)
                            station_index = len(station_ids) + destinations.shape[0]
                            # Lat and long of charging station
                            stop = [self.unique_chargers[path[step_index]][1],\
                                    self.unique_chargers[path[step_index]][2]]                        
                            charging_stations.append(stop)

                        stops[agent_index][step_index] = station_index
                        target_battery_level[agent_index][step_index] = self.charges_needed[agent_index][prev_step][self.local_paths[agent_index][step_index]]
                        prev_step = self.local_paths[agent_index][step_index]

        target_battery_level = target_battery_level[:, 1:]  # Ignore the battery it takes to get from the origin to the first stop
        charging_stations = np.array(charging_stations)

        if len(charging_stations) != 0:
            destinations = torch.vstack((destinations, torch.tensor(charging_stations,\
                                                                    dtype=self.dtype, device=self.device)))
        # Dummy capacity of 10 cars for every station
        capacity = torch.ones(len(charging_stations), dtype=self.dtype, device=self.device) * 10  

        actions = torch.zeros((tokens.shape[0], destinations.shape[0]), device=self.device)
        move = torch.ones(tokens.shape[0], device=self.device)
        traffic = np.zeros(destinations.shape[0])

        # Storing in class
        self.move = move
        self.stops = stops
        self.tokens = tokens
        self.actions = actions
        self.capacity = capacity
        self.destinations = destinations
        self.target_battery_level = target_battery_level
        self.starting_battery_level = starting_battery_level


    def simulate_routes(self, population_mode=False):
        """
        Simulate the environment for a matrix of tokens (vehicles) as they move towards their destinations,
        update their battery levels, and interact with charging stations.

        Returns:
            None
        """
        # Initialize routing data
        self.init_data()

        tokens = self.tokens
        battery = self.starting_battery_level
        destinations = self.destinations
        actions = self.actions
        moving = self.move
        target_battery_level = self.target_battery_level

        if target_battery_level.size(1) == 0:
            target_battery_level = torch.zeros(target_battery_level.size(0), device=self.device).unsqueeze(1)

        stops = self.stops

        # Pre-process capacity array
        capacity = torch.cat((torch.zeros(tokens.shape[0], device=self.device), self.capacity))

        mini_step_count = 0
        tokens_size = tokens.shape
        paths = torch.empty((0, tokens_size[0], tokens_size[1]))
        traffic_per_charger = torch.empty((0, destinations.shape[0]))
        battery_levels = torch.empty((0, battery.shape[0]))
        distances_per_car = torch.zeros(1, tokens.shape[0])

        energy_used = torch.zeros(self.num_cars, device=self.device, dtype=self.dtype)

        traffic_level = None

        done = False

        while (not done) and (mini_step_count <= self.max_mini_steps):
            stops[:, 0] -= 1

            # Get NxM matrix of actions
            actions = get_actions(actions, stops, dtype=self.dtype)

            # Move the tokens and get the updated position
            tokens, distance_travelled = move_tokens(tokens, moving, actions, destinations, self.step_size)

            # Track token position at each timestep and how far they traveled
            paths = torch.cat([paths, tokens.cpu().unsqueeze(0)], dim=0)
            distances_per_car = torch.cat([distances_per_car, distance_travelled.cpu().unsqueeze(0) +\
                                           distances_per_car[-1, :]], dim=0)

            # Get Nx1 matrix of distances
            distances = get_distance(tokens, destinations, actions)

            # Get Nx1 matrix of 0s or 1s that indicate if a car has arrived at current stop
            arrived = get_arrived(distances, self.step_size)

            # Accumulate traffic level of each station as Mx1 matrix
            traffic_level = get_traffic(stops, destinations, arrived)

            # Track traffic for each timestep
            traffic_per_charger = torch.cat([traffic_per_charger, traffic_level.cpu().unsqueeze(0)], dim=0)

            # Get charging or discharging rate for each car as Nx1 matrix
            charging_rates = get_charging_rates(stops, traffic_level, arrived, capacity, self.decrease_rates,\
                                                self.increase_rate, self.dtype)

            # Track which cars have reached their final destination
            distance_from_final = tokens - destinations[:len(tokens)]
            arrived_at_final = (distance_from_final[:, 0] == 0) & (distance_from_final[:, 1] == 0).int().unsqueeze(0)

            # Update the battery level of each car
            battery = update_battery(battery, charging_rates, arrived_at_final)
            battery_levels = torch.cat([battery_levels, battery.cpu().unsqueeze(0)], dim=0)

            # Track energy used (absolute value of charging rates)
            energy_used += torch.abs(charging_rates)

            # Check if the car is at their target battery level
            # Ensure target_battery_level is on the same device as battery
            target_battery_level = target_battery_level.to(self.device)
            battery_charged = get_battery_charged(battery, target_battery_level, self.device)

            # Charging but ready to leave
            ready_to_leave = battery_charged * arrived

            # Charging and not ready to leave
            charging_status = arrived - ready_to_leave

            if DEBUG:
                print(f"STOPS:\n{stops}")
                print(f"TOKENS:\n{tokens}")
                print(f"DESTINATIONS:\n{destinations}")
                print(f"BATTERY:\n{battery}")
                print(f"TARGET BATTERY:\n{target_battery_level}")

            if torch.any(battery <= 0):
                # Print the graph for the car that ran out of battery
                negative_index = torch.where(battery <= 0)[0][0].item()
                print(f"\n\n---\n\nCharge graph of {negative_index} who died, mini-step {mini_step_count}:\n{self.charges_needed[negative_index]}")

                print(f"\n\n---\n\nHistorical charge graphs:")
                for row in self.historical_charges_needed:
                    # Use slicing to print every X-th column
                    print(row[negative_index])

                raise Exception("NEGATIVE BATTERY!")

            # Update which cars will move
            moving = (charging_status - 1) * -1

            # Zero-out tokens that are already at their stop
            diag_matrix = torch.diag(torch.tensor([0 if x == -1 else 1 for x in stops[:, 0]],\
                                                  dtype=self.dtype, device=stops.device))
            moving = torch.matmul(moving.to(self.dtype), diag_matrix)

            stops[:, 0] += 1

            # Change the stops array to shift over the next stop if the token is ready to leave
            stops = update_stops(stops, ready_to_leave, self.dtype, self.device)
            target_battery_level = update_stops(target_battery_level, ready_to_leave, self.dtype, self.device)

            # Increase step count
            mini_step_count += 1
            
            if min(arrived_at_final[0, :]) == 1:
                done = True

        
        # Calculate reward as -(distance * 100 + peak traffic + energy used / 100)
        distance_factor = distances_per_car[-1] * self.distance_scale
        peak_traffic = torch.max(traffic_per_charger) * self.traffic_scale
        energy_used = energy_used * self.energy_scale
        
        # Note that by doing (* 100) and (/ 100) we are scaling each factor of the reward to be around 0-10 on average
        reward_scale = (self.timestep + 1) if self.reward_version == 2 else 1
        self.simulation_reward = -((distance_factor + peak_traffic + energy_used) / (reward_scale))

        # Save results in class
        self.tokens = tokens
        self.new_starting_battery = battery
        self.charging_status = charging_status #still_status: 1 if car is still charging and 0 if not
        self.path_results = paths.numpy()
        self.traffic_results = traffic_per_charger.numpy()
        self.battery_levels_results = battery_levels.numpy()
        self.distances_results = distances_per_car.numpy()
        self.arrived_at_final = arrived_at_final[0]
        self.energy_used = energy_used

        self.done = done

        #get rewards for episode
        rewards = self.get_rewards(population_mode=population_mode)
        
        return done, rewards, self.timestep, self.arrived_at_final

    def get_odt_info(self):
        return self.arrived_at_final

    # def get_full_results(self) -> tuple:
    #     """
    #     Get the results of the simulation.

    #     Returns:
    #         tuple: A tuple containing:
    #             - paths (list): List of token positions at each timestep.
    #             - traffic_per_charger (torch.Tensor): Tensor of traffic levels at each charging station over time.
    #             - battery_levels (list): List of battery levels at each timestep.
    #             - distances_per_car (list): List of distances traveled by each token at each timestep.
    #             - simulats (float): Reward for the simulation.
    #     """
    #     # print(f'traffic  results {self.traffic_results.shape}')
    #     # print(f'battery level results {self.battery_levels_results.shape}')

    #     return self.path_results, self.traffic_results, self.battery_levels_results, self.distances_results,\
    #             self.simulation_reward, self.arrived_at_final

    def get_rewards(self, population_mode) -> np.array:
        """
        Get the results of the simulation.

        Returns:
            float array: with all the rewards for the episode 
        """

        if not population_mode:
            self.evaluate_data()


        return self.simulation_reward


    def init_data_structure(self):
        # Initialize headers as dtypes for station and agent data
        if self.data_deepness == 'aggregation_level':
            print('Saving data deepness == 0 to be implemented')
            self.station_header = None
        elif self.data_deepness == 'episode_level':
            self.station_header = np.dtype([("aggregation", int),
                                            ("zone", int),
                                            ("episode", int),
                                            ("station_index", int),
                                            ("traffic", float)])
            self.agent_header = np.dtype([("aggregation", int),
                                            ("zone", int),
                                            ("episode", int),
                                            ("agent_index", int),
                                            ("car_model", "U20"),
                                            ("distance", float),
                                            ("reward", float),
                                            ("duration", float),
                                            ("average_battery", float),
                                            ("ending_battery", float),
                                            ("starting_battery", float),
                                            ("timestep_real_world_time", float)])

        elif self.data_deepness == 'timestep_level':
            self.station_header = np.dtype([("aggregation", int),
                                            ("zone", int),
                                            ("episode", int),
                                            ("timestep", int),
                                            ("simulation_step", int),
                                            ("done", bool),
                                            ("station_index", int),
                                            ("traffic", float)])
            self.agent_header = np.dtype([("aggregation", int),
                                            ("zone", int),
                                            ("episode", int),
                                            ("timestep", int),
                                            ("done", bool),
                                            ("agent_index", int),
                                            ("car_model", "U20"),
                                            ("distance", float),
                                            ("reward", float),
                                            ("duration", float),
                                            ("average_battery", float),
                                            ("ending_battery", float),
                                            ("starting_battery", float),
                                            ("timestep_real_world_time", float)])
            
    def evaluate_data(self):  # Evaluation performed every data deepnes level
        # Collect data using the dtype structure for station and agent data
        if self.data_deepness == 'aggregation_level':
            print('Saving data deepness == 0 to be implemented')
        
        elif self.data_deepness == 'episode_level':
            # Collect traffic on stations
            max_peak = self.traffic_results.max()
            station_id  = np.unravel_index(np.argmax(self.traffic_results, axis=None),\
                                                  self.traffic_results.shape)[1]
            if self.timestep == 0:
                self.max_peak_ep = max_peak
                self.max_station_id = station_id
            elif max_peak > self.max_peak_ep:
                self.max_peak_ep = max_peak
                self.max_station_id = station_id

            self.reward_episode += self.simulation_reward.numpy()
            self.distances_episode += self.distances_results[-1,:]
            for agent_idx in range(self.num_cars):
                duration_agent = self.distances_results[:,agent_idx]
                self.duration[agent_idx] += np.where(duration_agent.T == duration_agent[-1])[0][0]
            
            if self.done:
                station_data = np.array([(self.aggregation_num,
                                        self.zone_idx,
                                        self.episode,
                                        self.max_station_id,
                                        self.max_peak_ep)], dtype=self.station_header)
                self.station_data = np.concatenate((self.station_data,station_data))

                agent_data = np.zeros(self.num_cars, dtype=self.agent_header)
                for agent_idx, car_model in enumerate(self.car_models):
                    agent_data[agent_idx] = (self.aggregation_num,
                                        self.zone_idx,
                                        self.episode,
                                        agent_idx,
                                        car_model[0],
                                        self.distances_episode[agent_idx] * 100,
                                        self.reward_episode[agent_idx],
                                        self.duration[agent_idx],
                                        self.battery_levels_results[:,agent_idx].mean(),
                                        self.battery_levels_results[-1,agent_idx],
                                        self.battery_levels_results[0,agent_idx],
                                        self.timer.get_elapsed_time())
                self.agent_data = np.concatenate((self.agent_data, agent_data))
            
        elif self.data_deepness == 'timestep_level':
            # Create an empty structured array (example with capacity for 10*stations entries)
            station_size = len(self.traffic_results)*len(self.traffic_results[0])
            station_data = np.zeros(station_size, dtype=self.station_header)
            current_index = 0
            #evaluating step in episode
            for step_ind in range(len(self.traffic_results)):
                for station_ind in range(len(self.traffic_results[0])):
                    station_data[current_index] = (self.aggregation_num,
                                                self.zone_idx,
                                                self.episode,
                                                self.timestep,
                                                step_ind,
                                                self.done,
                                                station_ind,
                                                self.traffic_results[step_ind][station_ind])
                    current_index += 1
            self.station_data = np.concatenate((self.station_data,station_data))

            # Loop through the agents in each zone
            agent_data = np.zeros(self.num_cars, dtype=self.agent_header)

            for agent_idx, car_model in enumerate(self.car_models):
                distance = self.distances_results[:,agent_idx]
                duration = np.where(distance.T == distance[-1])[0][0]
                agent_data[agent_idx] = (self.aggregation_num,
                                        self.zone_idx,
                                        self.episode,
                                        self.timestep,
                                        self.done,
                                        agent_idx,
                                        car_model[0],
                                        self.distances_results[-1,agent_idx] * 100,
                                        self.simulation_reward[agent_idx],
                                        duration,
                                        self.battery_levels_results[:,agent_idx].mean(),
                                        self.battery_levels_results[-1,agent_idx],
                                        self.battery_levels_results[0,agent_idx],
                                        self.timer.get_elapsed_time())
            self.agent_data = np.concatenate((self.agent_data, agent_data))


    def generate_paths(self, distribution, fixed_attributes: list, agent_index: int):
        """
        Generate paths for the agents based on distribution and fixed attributes.

        Parameters:
            distribution (torch.Tensor): Distribution tensor for generating paths.
            fixed_attributes (list): Fixed attributes for path generation.
            agent_index (int): Index of the agent for which to generate paths.
        """
        # Generate graph of possible paths from chargers to each other, the origin, and destination
        graph = build_graph(self.agent.idx, self.step_size, self.info, self.agent.unique_chargers,\
                            self.agent.org_lat, self.agent.org_long, self.agent.dest_lat, self.agent.dest_long,\
                            self.charging_status[agent_index])
        self.charges_needed.append(copy.deepcopy(graph))

        if DEBUG:
            print("-------------")
            print(f"{agent_index} - CHARGES NEEDED - {graph}")

        num_nodes_to_update = graph.shape[0] - 2
        if not fixed_attributes:
            # Assuming distribution has relevant values up to num_nodes_to_update
            dist_slice = distribution[:num_nodes_to_update] # Keep on GPU
            traffic_mult_tensor = 1 - dist_slice
            distance_mult_tensor = dist_slice
        else:
            # Create tensors if using fixed attributes
            traffic_mult_tensor = torch.full((num_nodes_to_update,), fixed_attributes[0],\
                                             device=self.device, dtype=self.dtype)
            distance_mult_tensor = torch.full((num_nodes_to_update,), fixed_attributes[1],\
                                              device=self.device, dtype=self.dtype)

        # Make sure all tensors are on the same device
        unique_traffic_tensor = torch.from_numpy(self.agent.unique_traffic[:num_nodes_to_update, 1]).to(device=self.device, dtype=self.dtype)
        graph_tensor = torch.from_numpy(graph).to(device=self.device, dtype=self.dtype) # Work with graph as tensor
        
        graph_tensor[:, :num_nodes_to_update] = graph_tensor[:, :num_nodes_to_update] * distance_mult_tensor +\
                                                unique_traffic_tensor * traffic_mult_tensor
        graph = graph_tensor.cpu().detach().numpy()

        path = dijkstra(graph, self.agent.idx)

        if DEBUG:
            print(f"{agent_index} - PATH - {path}")

        self.local_paths.append(copy.deepcopy(path))

        # Get stop ids from global list instead of only local to agent
        stop_ids = np.array([self.agent.unique_traffic[step, 0] for step in path])

        # Create a dictionary to map stop ids to their indices in self.traffic[:, 0]
        traffic_dict = {stop_id: idx for idx, stop_id in enumerate(self.traffic[:, 0])}

        # Create global_paths by preserving the order from the original path
        global_paths = np.array([traffic_dict[stop_id] for stop_id in stop_ids if stop_id in traffic_dict])

        self.paths.append(global_paths)

        # Update traffic
        for step in global_paths:
            self.traffic[step, 1] += 1

    def reset_agent(self, agent_idx: int, is_odt=False, is_madt=False) -> np.ndarray:
        """
        Reset the agent for a new simulation run.

        Parameters:
            agent_idx (int): Index of the agent to reset.
        
        Returns:
            np.ndarray: State array for the agent.
        """
        if is_odt:
            agent_chargers = self.chargers[0, agent_idx, :]
        else:
            agent_chargers = self.chargers[agent_idx, :, 0]

        # OLD COPY:
        agent_unique_chargers = [charger for charger in self.unique_chargers if charger[0] in agent_chargers]
        agent_unique_traffic = np.array([[t[0], t[1]] for t in self.traffic if t[0] in agent_chargers])
        #NEW COPY: Update needed: following lines should be optimized to work directly on device not as a list
        # agent_unique_chargers = torch.tensor([charger for charger in self.unique_chargers if charger[0] in agent_chargers], dtype=self.dtype, device=self.device)
        # agent_unique_traffic = torch.tensor([[t[0], t[1]] for t in self.traffic if t[0] in agent_chargers], device=self.device)

        # Get distances from origin to each charging station
        org_lat, org_long, dest_lat, dest_long = self.routes[agent_idx]
        #OLD COPY:
        dists = np.array([haversine(org_lat, org_long, charge_lat, charge_long) for (id, charge_lat, charge_long) in agent_unique_chargers])
        #NEW COPY: Update needed: following lines should be optimized to work directly on device not as a list
        # dists = torch.tensor([haversine(org_lat, org_long, charge_lat.cpu(), charge_long.cpu()) for (id, charge_lat, charge_long) in agent_unique_chargers], device=self.device)
        route_dist = haversine(org_lat, org_long, dest_lat, dest_long)


        # OLD COPY:
        state = np.hstack((np.vstack((agent_unique_traffic[:, 1], dists)).reshape(-1),
                           np.array([self.num_chargers * 3]), np.array([route_dist]),
                           np.array([self.num_cars]), np.array([self.info['model_indices'][agent_idx]]),
                           np.array([self.temperature]), np.array([self.timestep])))
        # Update needed: the following line is just a temporary patch, it needs to be optimized so to avoid 
        # performing unnecesary repetitions of the state creation
        # state = torch.cat((
        #     torch.cat((agent_unique_traffic[:, 1], dists), dim=0).reshape(-1),
        #     torch.tensor([self.num_chargers * 3], device=self.device, dtype=self.dtype),
        #     torch.tensor([route_dist], device=self.device, dtype=self.dtype),
        #     torch.tensor([self.num_cars], device=self.device, dtype=self.dtype),
        #     torch.tensor([self.info['model_indices'][agent_idx]], device=self.device, dtype=self.dtype),
        #     torch.tensor([self.temperature], device=self.device, dtype=self.dtype),
        #     torch.tensor([self.timestep], device=self.device, dtype=self.dtype)), dim=0)
        
        # Normalize the state values
        state = (state - np.mean(state)) / np.std(state)

        # Round the state values to 3 decimal places
        # state = torch.round(state, 3)
        state = np.round(state * 1000) / 1000


        # Storing agent info
        #Update needed: unique chargers and traffic set to be on cpu for now, but should work no current device
        self.agent = agent_info(agent_idx, agent_chargers, self.routes[agent_idx],
                                agent_unique_chargers, agent_unique_traffic)
        return state

    def init_routing(self):
        # Clearing paths
        self.paths = []
        self.historical_charges_needed.append(self.charges_needed)
        self.charges_needed = []
        self.local_paths = []

        self.timestep += 1
        if self.timestep > self.max_steps:
            raise ValueError("Timesteps higher than max simulation steps, which will create an error on how to store data.")

        # Update starting routes
        if self.tokens != None:
            # Convert new_starting_positions tensor to a Python list
            new_starting_positions = self.tokens.tolist()
            
            # Iterate through each route and update the starting positions
            new_routes = []
            for i, route in enumerate(self.routes):
                if i < len(new_starting_positions):
                    # Update starting latitude and longitude
                    new_start_lat = new_starting_positions[i][0]
                    new_start_lon = new_starting_positions[i][1]
                    updated_route = [new_start_lat, new_start_lon, route[2], route[3]]
                    new_routes.append(updated_route)
                else:
                    # If there are more routes than positions, keep the original route
                    new_routes.append(route)
    
            # Update self.routes with the new starting positions
            self.routes = new_routes

            # Sets starting battery to ending battery of last timestep
            self.info['starting_charge'] = self.new_starting_battery.cpu()

        # To record elapsed time
        self.timer.start_timer()
        return self.timestep


    def reset_episode(self, chargers: np.ndarray, routes: np.ndarray, unique_chargers: np.ndarray):
        """
        Reset the episode with new chargers, routes, and unique chargers.

        Parameters:
            chargers (np.ndarray): Array of chargers.
            routes (np.ndarray): Array of routes.
            unique_chargers (np.ndarray): Array of unique chargers.
        """
        self.paths = []
        self.charges_needed = []
        self.historical_charges_needed = []
        self.local_paths = []
        self.tokens = None
        self.distances_episode = np.zeros(self.num_cars)
        self.energy_episode = []
        self.reward_episode = np.zeros(self.num_cars)
        self.duration = np.zeros(self.num_cars)

        traffic = np.zeros(shape=(unique_chargers.shape[0], 2))
        traffic[:, 0] = unique_chargers['id']

        self.info['starting_charge'] = self.info['episode_starting_charge']  # Reset battery back to base level

        self.traffic = traffic  # [[charger id, traffic_leve],...]
        self.unique_chargers = unique_chargers  # [(charger id, charger latitude, charger longitude),...]
        self.chargers = chargers  # [[[charger id, charger latitude, charger longitude],...],...] (chargers[agent index][charger index][charger property index])
        self.routes = routes  # [[starting latitude, starting longitude, ending latitude, ending longitude],...]

        # Registers data station and agents
        self.station_data = np.empty(0, dtype=self.station_header)  # initially empty
        self.agent_data = np.empty(0, dtype=self.agent_header)  # initially empty
        # Reseting timestep
        self.timestep = -1

        # Increasing +1 episode counter
        self.episode += 1

    def init_sim(self, aggregation_num):
        self.aggregation_num = aggregation_num
        self.episode = -1


    def get_data(self):
        return self.station_data, self.agent_data

    def population_mode_store(self):
        self.store_paths = copy.deepcopy(self.paths)
        self.store_charges_needed = copy.deepcopy(self.charges_needed)
        self.store_local_paths = copy.deepcopy(self.local_paths)

    def population_mode_copy_store(self):
        self.paths = copy.deepcopy(self.store_paths)
        self.charges_needed = copy.deepcopy(self.store_charges_needed)
        self.local_paths = copy.deepcopy(self.store_local_paths)

    def population_mode_clean(self):
        self.paths = copy.deepcopy(self.store_paths)
        self.charges_needed = copy.deepcopy(self.store_charges_needed)
        self.local_paths = copy.deepcopy(self.store_local_paths)
        
        self.store_paths = []
        self.store_charges_needed = []
        self.store_local_paths = []

if __name__ == "__main__":
    seeds = [1234, 5555, 2020, 2468, 11110, 4040, 3702, 16665, 6002, 6060]
    coords_list = [[43.02120034946083, -81.28349087468504],
                   [43.004969336049854, -81.18631870502043],
                   [42.95923445066671, -81.26016049362336],
                   [42.98111190139387, -81.30953935839466],
                   [42.9819404397449, -81.2508736429095]]
<<<<<<< HEAD
    save_temps(coords_list, seeds)
    

=======
    save_temps(coords_list, seeds)
>>>>>>> ec00993c
<|MERGE_RESOLUTION|>--- conflicted
+++ resolved
@@ -1,987 +1,983 @@
-# Created by Lucas
-# Restructured by Santiago 03/07/2024
-
-import torch
-import numpy as np
-import copy
-import requests
-import datetime
-from geopy.distance import geodesic
-import os
-import csv
-
-try:
-    from ._helpers_routing import *
-    from ._pathfinding import dijkstra, build_graph, haversine
-    from .agent_info import agent_info
-    from environment.data_loader import load_config_file
-    from ._timer import env_timer
-except ImportError:
-    print("Cannot import local files")
-
-DEBUG = False
-
-# Predefined list of supported cities with their coordinates and WeatherStats URLs
-supported_cities = [
-    {"name": "Charlottetown", "lat": 46.2382, "lon": -63.1311,\
-     "url": "https://charlottetown.weatherstats.ca/data/temperature-daily.json"},
-    {"name": "Edmonton", "lat": 53.5461, "lon": -113.4938,\
-     "url": "https://edmonton.weatherstats.ca/data/temperature-daily.json"},
-    {"name": "Fredericton", "lat": 45.9636, "lon": -66.6431,\
-     "url": "https://fredericton.weatherstats.ca/data/temperature-daily.json"},
-    {"name": "Halifax (Shearwater)", "lat": 44.6488, "lon": -63.5752,\
-     "url": "https://halifax.weatherstats.ca/data/temperature-daily.json"},
-    {"name": "Iqaluit", "lat": 63.7467, "lon": -68.5170,\
-     "url": "https://iqaluit.weatherstats.ca/data/temperature-daily.json"},
-    {"name": "Ottawa (Kanata - Orléans)", "lat": 45.4215,\
-     "lon": -75.6972, "url": "https://ottawa.weatherstats.ca/data/temperature-daily.json"},
-    {"name": "Québec", "lat": 46.8139, "lon": -71.2082,\
-     "url": "https://quebec.weatherstats.ca/data/temperature-daily.json"},
-    {"name": "Regina", "lat": 50.4452, "lon": -104.6189,\
-     "url": "https://regina.weatherstats.ca/data/temperature-daily.json"},
-    {"name": "St. John's", "lat": 47.5615, "lon": -52.7126,\
-     "url": "https://stjohns.weatherstats.ca/data/temperature-daily.json"},
-    {"name": "Toronto", "lat": 43.65107, "lon": -79.347015,\
-     "url": "https://toronto.weatherstats.ca/data/temperature-daily.json"},
-    {"name": "Victoria", "lat": 48.4284, "lon": -123.3656,\
-     "url": "https://victoria.weatherstats.ca/data/temperature-daily.json"},
-    {"name": "Whitehorse", "lat": 60.7212, "lon": -135.0568,\
-     "url": "https://whitehorse.weatherstats.ca/data/temperature-daily.json"},
-    {"name": "Winnipeg", "lat": 49.8951, "lon": -97.1384,\
-     "url": "https://winnipeg.weatherstats.ca/data/temperature-daily.json"},
-    {"name": "Yellowknife", "lat": 62.4540, "lon": -114.3718,\
-     "url": "https://yellowknife.weatherstats.ca/data/temperature-daily.json"}
-]
-
-def get_closest_city(lat: float, lon: float) -> dict:
-    """
-    Get the closest supported city for the given coordinates.
-
-    Parameters:
-        lat (float): Latitude of the location.
-        lon (float): Longitude of the location.
-
-    Returns:
-        dict: Information about the closest supported city.
-    """
-    closest_city = None
-    min_distance = float('inf')
-
-    for city in supported_cities:
-        city_lat = city['lat']
-        city_lon = city['lon']
-        distance = geodesic((lat, lon), (city_lat, city_lon)).kilometers
-
-        if distance < min_distance:
-            min_distance = distance
-            closest_city = city
-
-    if closest_city is None:
-        raise Exception("No supported city found")
-
-    return closest_city
-
-def save_temps(coords_list: list, seed_list: list):
-    # Ensure the directory exists
-    os.makedirs('environment/temps', exist_ok=True)
-    
-    print("Saving temps to file")
-
-    # Define the CSV file path
-    csv_file_path = 'environment/data/temperatures.csv'
-    
-    # Open the CSV file for writing
-    with open(csv_file_path, 'w', newline='') as csvfile:
-        csvwriter = csv.writer(csvfile)
-        
-        # Write the header row
-        csvwriter.writerow(['latitude', 'longitude', 'season', 'seed', 'temperature'])
-        
-        # Loop through every combination of coord, season, and seed then save the temperature to the CSV file
-        for coords in coords_list:
-            for seed in seed_list:
-                for season in ['spring', 'summer', 'autumn', 'winter']:
-
-                    print(f"Saving temp for {coords}, {seed}, {season}")
-
-                    temp = get_temperature(server, season, coords, np.random.default_rng(seed), seed)
-                    csvwriter.writerow([coords[0], coords[1], season, seed, temp])
-
-def get_temps_from_file(coords: list, seed: int, season: str):
-    # Define the CSV file path
-    csv_file_path = 'environment/data/temperatures.csv'
-    
-    print("Getting temps from file")
-
-    # Open the CSV file for reading
-    with open(csv_file_path, 'r') as csvfile:
-        csvreader = csv.DictReader(csvfile)
-        
-        # Loop through the rows to find the matching entry
-        for row in csvreader:
-            if (float(row['latitude']) == coords[0] and 
-                float(row['longitude']) == coords[1] and 
-                row['season'] == season and 
-                int(row['seed']) == seed):
-                return float(row['temperature'])
-    
-    # If no matching entry is found, raise an exception
-    raise Exception("Temperature data not found in CSV file")
-
-def get_temperature(server:str, season: str, coords: list, rng: np.random.Generator, seed: int) -> float:
-    """
-    Get the average temperature for the given season and coordinates.
-
-    Parameters:
-        season (str): Season to get the temperature for.
-        coords (list): Coordinates [latitude, longitude] of the location.
-
-    Returns:
-        float: Average temperature for the given season and location.
-    """
-    # Extract latitude and longitude from coordinates
-    lat, lon = coords
-    
-    # Get the closest supported city
-    closest_city = get_closest_city(lat, lon)
-    
-    # Define the months corresponding to each season
-    season_months = {
-        'spring': [3, 4, 5],
-        'summer': [6, 7, 8],
-        'autumn': [9, 10, 11],
-        'winter': [12, 1, 2]
-    }
-
-    # Get the months for the given season
-    months = season_months.get(season.lower())
-    if not months:
-        raise ValueError("Invalid season provided")
-
-    temperatures = []
-    
-    # Fetch temperature data for a random day in each month of the season
-    for month in months:
-        # Generate a random day within the month
-        day = rng.integers(1, 28)  # Assuming 28 days to avoid issues with different month lengths
-        date = datetime.date(2023, month, day).isoformat()
-        if server=='DRAC':
-            print(f"Using locally saved temp data on DRAC.")
-            return get_temps_from_file(coords, seed, season)
-        else:
-            try:        
-                response = requests.get(
-                    closest_city['url'],
-                    params={
-                        'refresh_count': 1,
-                        'browser_zone': 'Eastern Daylight Time',
-                        'date': date
-                    }
-                )
-                response.raise_for_status()  # Raise an HTTPError for bad responses
-                data = response.json()
-                
-                # Extract the temperature data
-                if 'rows' in data:
-                    for row in data['rows']:
-                        if 'c' in row and len(row['c']) > 1:
-                            temp = row['c'][1]['v']
-                            if temp is not None:
-                                temperatures.append(temp)
-                else:
-                    print(f"No temperature data available for date {date}: {data}")
-            except requests.exceptions.RequestException:
-                print(f"Temperature request failed for date {date}. Using locally saved temp data instead.")
-                return get_temps_from_file(coords, seed, season)
-            except ValueError:
-                print(f"Error processing JSON response for date {date}. Using locally saved temp data instead.")
-                return get_temps_from_file(coords, seed, season)
-            except Exception:
-                print(f"Generic error for temperature request on date {date}. Using locally saved temp data instead.")
-                return get_temps_from_file(coords, seed, season)
-
-    # Raise an exception if no temperature data was fetched
-    if not temperatures:
-        raise Exception("Failed to fetch temperature data")
-
-    # Return the average temperature
-    return int(sum(temperatures) / len(temperatures))
-
-class EnvironmentClass:
-    """
-    Class representing the environment for EV routing and charging simulation.
-    """
-
-    def __init__(self, config_fname: str, seed: int, sub_seed: int, zone: int, server: str, device: torch.device, dtype: torch.dtype = torch.float32):
-        """
-        Initialize the environment with configuration, device, and dtype.
-
-        Parameters:
-            config_fname (str): Path to the configuration file.
-            seed (int): Seed for getting the temp
-            sub_seed (int): Seed for random number generator.
-            zone (int): Zone index.
-            device (torch.device): Device to run tensor operations (CPU or CUDA).
-            dtype (torch.dtype): Data type for tensors.
-        """
-        self.device = device
-        self.dtype = dtype
-        self.zone_idx = zone + 1
-        self.aggregation_num = None
-        self.episode = -1
-
-        # Load configuration parameters for the environment
-        config = load_config_file(config_fname)['environment_settings']
-
-        # Seeding environment random generator
-        rng = np.random.default_rng(sub_seed)
-
-        self.temperature = get_temperature(server, config['season'], config['coords'][zone], rng, seed)
-
-        self.init_ev_info(config, self.temperature, rng)
-
-        # Store environment parameters
-        self.num_cars = config['num_of_cars']
-        self.num_chargers = config['num_of_chargers']
-        self.step_size = config['step_size']
-        self.decrease_rates = torch.tensor(self.info['usage_per_hour'] / 70,\
-                                           dtype=float, device=self.device)
-        self.increase_rate = config['increase_rate'] / 60
-        self.max_steps = config['max_sim_steps']
-        self.max_mini_steps = config['max_mini_sim_steps']
-        self.state_dim = (self.num_chargers * 3 * 2) + 6
-        self.charging_status = np.zeros(self.num_cars)
-        self.historical_charges_needed = []
-        self.reward_version = config['reward_version'] if 'reward_version' in config else 1
-
-        self.distance_scale = config['distance_scale'] if 'distance_scale' in config else 100
-        self.traffic_scale = config['traffic_scale'] if 'traffic_scale' in config else 1
-        self.energy_scale = config['energy_scale'] if 'energy_scale' in config else 0.001
-
-        self.action_space = self.num_chargers * 3
-        self.observation_space = self.state_dim
-
-        # Parameters to save data for stations and agents
-        self.data_deepness = config['saving_data_deepness']
-        # Get the model index by using car_models[zone_index][agent_index]
-        self.car_models = np.column_stack([info['model_type'] for info in self.info]).T
-        self.init_data_structure()
-
-        self.timer = env_timer()
-
-
-    def init_ev_info(self, config: dict, temperature: float, rng: np.random.Generator):
-        """
-        Initialize electric vehicle (EV) information based on the configuration.
-
-        Parameters:
-            config (dict): Configuration dictionary.
-            temperature (float): Temperature of the zone.
-            rng (np.random.Generator): Random number generator.
-        """
-        # Generating a random model
-        model_indices = rng.integers(len(config['models']), size=config['num_of_cars'])
-
-        # Using the indices to select the model type and corresponding configurations
-        model_type = np.array([config['models'][index] for index in model_indices], dtype=str)
-        usage_per_hour = np.array([config['usage_per_hour'][index] for index in model_indices], dtype=float)
-        max_charge = np.array([config['max_charge'][index] for index in model_indices], dtype=int)
-
-        # Based on https://www.mdpi.com/2032-6653/12/3/115
-        # Efficiency drops significantly below 0°C, gradually above it
-        temp_efficiency = 1.5 - (0.75 + (np.tanh((temperature - 12.5)/6.25) * 0.25))
-
-        # Modify usage_per_hour based on the efficiency factor and convert back to int
-        # Higher efficiency means less power usage
-        usage_per_hour = (usage_per_hour * temp_efficiency).astype(int)
-
-        # Random starting charge between 0.5-x%, where x scales between 1-25% as sessions continue
-        starting_charge = config['starting_charge'] + 2000 * (rng.random(config['num_of_cars']) - 0.5)
-
-        # Defining a structured array
-        dtypes = [('starting_charge', float),
-                  ('max_charge', int),
-                  ('usage_per_hour', int),
-                  ('model_type', 'U50'),  # Adjust string length as needed
-                  ('model_indices', int),
-                  ('episode_starting_charge', float)]
-        info = np.zeros(config['num_of_cars'], dtype=dtypes)
-
-        # Store EVs information
-        info['max_charge'] = max_charge
-        info['model_type'] = model_type
-        info['usage_per_hour'] = usage_per_hour
-        info['model_indices'] = model_indices
-        info['starting_charge'] = starting_charge
-        info['episode_starting_charge'] = starting_charge
-        self.info = info
-
-    def get_ev_info(self) -> np.ndarray:
-        """
-        Get the electric vehicle (EV) information.
-
-        Returns:
-            np.ndarray: Array containing EV information.
-        """
-        return self.info
-
-    def set_aggregation(self, aggregation_num):
-        self.aggregation_num = aggregation_num
-
-    def init_data(self):
-        """
-        Initialize data required for simulating the EV routing and charging process.
-
-        Sets various tensors and arrays for simulation including tokens, destinations,
-        capacity, stops, and battery levels.
-        """
-        starting_charge_array = np.array(self.info['starting_charge'], copy=True)
-        starting_battery_level = torch.tensor(starting_charge_array,\
-                                              dtype=self.dtype, device=self.device)
-
-        tokens = torch.tensor([[o_lat, o_lon] for (o_lat, o_lon, d_lat, d_lon) in self.routes],\
-                              device=self.device)
-
-        destinations = np.array([[d_lat, d_lon] for (o_lat, o_lon, d_lat, d_lon) in self.routes])
-        destinations = torch.tensor(destinations, dtype=self.dtype, device=self.device)
-
-        stops = torch.zeros((destinations.shape[0], max(len(path) for path in self.paths) + 1),\
-                            dtype=self.dtype, device=self.device)
-        target_battery_level = torch.zeros_like(stops, device=self.device)
-
-        charging_stations = []
-        station_ids = []
-
-        for agent_index, path in enumerate(self.paths):
-            prev_step = self.charges_needed[agent_index].shape[0] - 2
-
-            if len(path) == 0:  # There are no stops to charge at
-                stops[agent_index][0] = agent_index + 1
-                target_battery_level[agent_index, 0] = self.charges_needed[agent_index][-2, -1]
-
-                # Zero out values after the current step
-                stops[agent_index, 1:] = 0
-                target_battery_level[agent_index, 1:] = 0
-            else:
-                for step_index in range(len(stops[agent_index])):
-                    if step_index > len(path):
-                        break
-                    elif step_index == len(path):  # Go to final destination
-                        stops[agent_index][step_index] = agent_index + 1
-                        target_battery_level[agent_index, step_index] = self.charges_needed[agent_index][prev_step, -1]
-                    else:  # Go to stop
-                        charger_id = self.unique_chargers[path[step_index]][0]
-
-                        try:
-                            station_index = station_ids.index(charger_id)
-                            station_index += destinations.shape[0] + 1
-
-                        except ValueError:  # Station not in list, so create a new station
-                            station_ids.append(charger_id)
-                            station_index = len(station_ids) + destinations.shape[0]
-                            # Lat and long of charging station
-                            stop = [self.unique_chargers[path[step_index]][1],\
-                                    self.unique_chargers[path[step_index]][2]]                        
-                            charging_stations.append(stop)
-
-                        stops[agent_index][step_index] = station_index
-                        target_battery_level[agent_index][step_index] = self.charges_needed[agent_index][prev_step][self.local_paths[agent_index][step_index]]
-                        prev_step = self.local_paths[agent_index][step_index]
-
-        target_battery_level = target_battery_level[:, 1:]  # Ignore the battery it takes to get from the origin to the first stop
-        charging_stations = np.array(charging_stations)
-
-        if len(charging_stations) != 0:
-            destinations = torch.vstack((destinations, torch.tensor(charging_stations,\
-                                                                    dtype=self.dtype, device=self.device)))
-        # Dummy capacity of 10 cars for every station
-        capacity = torch.ones(len(charging_stations), dtype=self.dtype, device=self.device) * 10  
-
-        actions = torch.zeros((tokens.shape[0], destinations.shape[0]), device=self.device)
-        move = torch.ones(tokens.shape[0], device=self.device)
-        traffic = np.zeros(destinations.shape[0])
-
-        # Storing in class
-        self.move = move
-        self.stops = stops
-        self.tokens = tokens
-        self.actions = actions
-        self.capacity = capacity
-        self.destinations = destinations
-        self.target_battery_level = target_battery_level
-        self.starting_battery_level = starting_battery_level
-
-
-    def simulate_routes(self, population_mode=False):
-        """
-        Simulate the environment for a matrix of tokens (vehicles) as they move towards their destinations,
-        update their battery levels, and interact with charging stations.
-
-        Returns:
-            None
-        """
-        # Initialize routing data
-        self.init_data()
-
-        tokens = self.tokens
-        battery = self.starting_battery_level
-        destinations = self.destinations
-        actions = self.actions
-        moving = self.move
-        target_battery_level = self.target_battery_level
-
-        if target_battery_level.size(1) == 0:
-            target_battery_level = torch.zeros(target_battery_level.size(0), device=self.device).unsqueeze(1)
-
-        stops = self.stops
-
-        # Pre-process capacity array
-        capacity = torch.cat((torch.zeros(tokens.shape[0], device=self.device), self.capacity))
-
-        mini_step_count = 0
-        tokens_size = tokens.shape
-        paths = torch.empty((0, tokens_size[0], tokens_size[1]))
-        traffic_per_charger = torch.empty((0, destinations.shape[0]))
-        battery_levels = torch.empty((0, battery.shape[0]))
-        distances_per_car = torch.zeros(1, tokens.shape[0])
-
-        energy_used = torch.zeros(self.num_cars, device=self.device, dtype=self.dtype)
-
-        traffic_level = None
-
-        done = False
-
-        while (not done) and (mini_step_count <= self.max_mini_steps):
-            stops[:, 0] -= 1
-
-            # Get NxM matrix of actions
-            actions = get_actions(actions, stops, dtype=self.dtype)
-
-            # Move the tokens and get the updated position
-            tokens, distance_travelled = move_tokens(tokens, moving, actions, destinations, self.step_size)
-
-            # Track token position at each timestep and how far they traveled
-            paths = torch.cat([paths, tokens.cpu().unsqueeze(0)], dim=0)
-            distances_per_car = torch.cat([distances_per_car, distance_travelled.cpu().unsqueeze(0) +\
-                                           distances_per_car[-1, :]], dim=0)
-
-            # Get Nx1 matrix of distances
-            distances = get_distance(tokens, destinations, actions)
-
-            # Get Nx1 matrix of 0s or 1s that indicate if a car has arrived at current stop
-            arrived = get_arrived(distances, self.step_size)
-
-            # Accumulate traffic level of each station as Mx1 matrix
-            traffic_level = get_traffic(stops, destinations, arrived)
-
-            # Track traffic for each timestep
-            traffic_per_charger = torch.cat([traffic_per_charger, traffic_level.cpu().unsqueeze(0)], dim=0)
-
-            # Get charging or discharging rate for each car as Nx1 matrix
-            charging_rates = get_charging_rates(stops, traffic_level, arrived, capacity, self.decrease_rates,\
-                                                self.increase_rate, self.dtype)
-
-            # Track which cars have reached their final destination
-            distance_from_final = tokens - destinations[:len(tokens)]
-            arrived_at_final = (distance_from_final[:, 0] == 0) & (distance_from_final[:, 1] == 0).int().unsqueeze(0)
-
-            # Update the battery level of each car
-            battery = update_battery(battery, charging_rates, arrived_at_final)
-            battery_levels = torch.cat([battery_levels, battery.cpu().unsqueeze(0)], dim=0)
-
-            # Track energy used (absolute value of charging rates)
-            energy_used += torch.abs(charging_rates)
-
-            # Check if the car is at their target battery level
-            # Ensure target_battery_level is on the same device as battery
-            target_battery_level = target_battery_level.to(self.device)
-            battery_charged = get_battery_charged(battery, target_battery_level, self.device)
-
-            # Charging but ready to leave
-            ready_to_leave = battery_charged * arrived
-
-            # Charging and not ready to leave
-            charging_status = arrived - ready_to_leave
-
-            if DEBUG:
-                print(f"STOPS:\n{stops}")
-                print(f"TOKENS:\n{tokens}")
-                print(f"DESTINATIONS:\n{destinations}")
-                print(f"BATTERY:\n{battery}")
-                print(f"TARGET BATTERY:\n{target_battery_level}")
-
-            if torch.any(battery <= 0):
-                # Print the graph for the car that ran out of battery
-                negative_index = torch.where(battery <= 0)[0][0].item()
-                print(f"\n\n---\n\nCharge graph of {negative_index} who died, mini-step {mini_step_count}:\n{self.charges_needed[negative_index]}")
-
-                print(f"\n\n---\n\nHistorical charge graphs:")
-                for row in self.historical_charges_needed:
-                    # Use slicing to print every X-th column
-                    print(row[negative_index])
-
-                raise Exception("NEGATIVE BATTERY!")
-
-            # Update which cars will move
-            moving = (charging_status - 1) * -1
-
-            # Zero-out tokens that are already at their stop
-            diag_matrix = torch.diag(torch.tensor([0 if x == -1 else 1 for x in stops[:, 0]],\
-                                                  dtype=self.dtype, device=stops.device))
-            moving = torch.matmul(moving.to(self.dtype), diag_matrix)
-
-            stops[:, 0] += 1
-
-            # Change the stops array to shift over the next stop if the token is ready to leave
-            stops = update_stops(stops, ready_to_leave, self.dtype, self.device)
-            target_battery_level = update_stops(target_battery_level, ready_to_leave, self.dtype, self.device)
-
-            # Increase step count
-            mini_step_count += 1
-            
-            if min(arrived_at_final[0, :]) == 1:
-                done = True
-
-        
-        # Calculate reward as -(distance * 100 + peak traffic + energy used / 100)
-        distance_factor = distances_per_car[-1] * self.distance_scale
-        peak_traffic = torch.max(traffic_per_charger) * self.traffic_scale
-        energy_used = energy_used * self.energy_scale
-        
-        # Note that by doing (* 100) and (/ 100) we are scaling each factor of the reward to be around 0-10 on average
-        reward_scale = (self.timestep + 1) if self.reward_version == 2 else 1
-        self.simulation_reward = -((distance_factor + peak_traffic + energy_used) / (reward_scale))
-
-        # Save results in class
-        self.tokens = tokens
-        self.new_starting_battery = battery
-        self.charging_status = charging_status #still_status: 1 if car is still charging and 0 if not
-        self.path_results = paths.numpy()
-        self.traffic_results = traffic_per_charger.numpy()
-        self.battery_levels_results = battery_levels.numpy()
-        self.distances_results = distances_per_car.numpy()
-        self.arrived_at_final = arrived_at_final[0]
-        self.energy_used = energy_used
-
-        self.done = done
-
-        #get rewards for episode
-        rewards = self.get_rewards(population_mode=population_mode)
-        
-        return done, rewards, self.timestep, self.arrived_at_final
-
-    def get_odt_info(self):
-        return self.arrived_at_final
-
-    # def get_full_results(self) -> tuple:
-    #     """
-    #     Get the results of the simulation.
-
-    #     Returns:
-    #         tuple: A tuple containing:
-    #             - paths (list): List of token positions at each timestep.
-    #             - traffic_per_charger (torch.Tensor): Tensor of traffic levels at each charging station over time.
-    #             - battery_levels (list): List of battery levels at each timestep.
-    #             - distances_per_car (list): List of distances traveled by each token at each timestep.
-    #             - simulats (float): Reward for the simulation.
-    #     """
-    #     # print(f'traffic  results {self.traffic_results.shape}')
-    #     # print(f'battery level results {self.battery_levels_results.shape}')
-
-    #     return self.path_results, self.traffic_results, self.battery_levels_results, self.distances_results,\
-    #             self.simulation_reward, self.arrived_at_final
-
-    def get_rewards(self, population_mode) -> np.array:
-        """
-        Get the results of the simulation.
-
-        Returns:
-            float array: with all the rewards for the episode 
-        """
-
-        if not population_mode:
-            self.evaluate_data()
-
-
-        return self.simulation_reward
-
-
-    def init_data_structure(self):
-        # Initialize headers as dtypes for station and agent data
-        if self.data_deepness == 'aggregation_level':
-            print('Saving data deepness == 0 to be implemented')
-            self.station_header = None
-        elif self.data_deepness == 'episode_level':
-            self.station_header = np.dtype([("aggregation", int),
-                                            ("zone", int),
-                                            ("episode", int),
-                                            ("station_index", int),
-                                            ("traffic", float)])
-            self.agent_header = np.dtype([("aggregation", int),
-                                            ("zone", int),
-                                            ("episode", int),
-                                            ("agent_index", int),
-                                            ("car_model", "U20"),
-                                            ("distance", float),
-                                            ("reward", float),
-                                            ("duration", float),
-                                            ("average_battery", float),
-                                            ("ending_battery", float),
-                                            ("starting_battery", float),
-                                            ("timestep_real_world_time", float)])
-
-        elif self.data_deepness == 'timestep_level':
-            self.station_header = np.dtype([("aggregation", int),
-                                            ("zone", int),
-                                            ("episode", int),
-                                            ("timestep", int),
-                                            ("simulation_step", int),
-                                            ("done", bool),
-                                            ("station_index", int),
-                                            ("traffic", float)])
-            self.agent_header = np.dtype([("aggregation", int),
-                                            ("zone", int),
-                                            ("episode", int),
-                                            ("timestep", int),
-                                            ("done", bool),
-                                            ("agent_index", int),
-                                            ("car_model", "U20"),
-                                            ("distance", float),
-                                            ("reward", float),
-                                            ("duration", float),
-                                            ("average_battery", float),
-                                            ("ending_battery", float),
-                                            ("starting_battery", float),
-                                            ("timestep_real_world_time", float)])
-            
-    def evaluate_data(self):  # Evaluation performed every data deepnes level
-        # Collect data using the dtype structure for station and agent data
-        if self.data_deepness == 'aggregation_level':
-            print('Saving data deepness == 0 to be implemented')
-        
-        elif self.data_deepness == 'episode_level':
-            # Collect traffic on stations
-            max_peak = self.traffic_results.max()
-            station_id  = np.unravel_index(np.argmax(self.traffic_results, axis=None),\
-                                                  self.traffic_results.shape)[1]
-            if self.timestep == 0:
-                self.max_peak_ep = max_peak
-                self.max_station_id = station_id
-            elif max_peak > self.max_peak_ep:
-                self.max_peak_ep = max_peak
-                self.max_station_id = station_id
-
-            self.reward_episode += self.simulation_reward.numpy()
-            self.distances_episode += self.distances_results[-1,:]
-            for agent_idx in range(self.num_cars):
-                duration_agent = self.distances_results[:,agent_idx]
-                self.duration[agent_idx] += np.where(duration_agent.T == duration_agent[-1])[0][0]
-            
-            if self.done:
-                station_data = np.array([(self.aggregation_num,
-                                        self.zone_idx,
-                                        self.episode,
-                                        self.max_station_id,
-                                        self.max_peak_ep)], dtype=self.station_header)
-                self.station_data = np.concatenate((self.station_data,station_data))
-
-                agent_data = np.zeros(self.num_cars, dtype=self.agent_header)
-                for agent_idx, car_model in enumerate(self.car_models):
-                    agent_data[agent_idx] = (self.aggregation_num,
-                                        self.zone_idx,
-                                        self.episode,
-                                        agent_idx,
-                                        car_model[0],
-                                        self.distances_episode[agent_idx] * 100,
-                                        self.reward_episode[agent_idx],
-                                        self.duration[agent_idx],
-                                        self.battery_levels_results[:,agent_idx].mean(),
-                                        self.battery_levels_results[-1,agent_idx],
-                                        self.battery_levels_results[0,agent_idx],
-                                        self.timer.get_elapsed_time())
-                self.agent_data = np.concatenate((self.agent_data, agent_data))
-            
-        elif self.data_deepness == 'timestep_level':
-            # Create an empty structured array (example with capacity for 10*stations entries)
-            station_size = len(self.traffic_results)*len(self.traffic_results[0])
-            station_data = np.zeros(station_size, dtype=self.station_header)
-            current_index = 0
-            #evaluating step in episode
-            for step_ind in range(len(self.traffic_results)):
-                for station_ind in range(len(self.traffic_results[0])):
-                    station_data[current_index] = (self.aggregation_num,
-                                                self.zone_idx,
-                                                self.episode,
-                                                self.timestep,
-                                                step_ind,
-                                                self.done,
-                                                station_ind,
-                                                self.traffic_results[step_ind][station_ind])
-                    current_index += 1
-            self.station_data = np.concatenate((self.station_data,station_data))
-
-            # Loop through the agents in each zone
-            agent_data = np.zeros(self.num_cars, dtype=self.agent_header)
-
-            for agent_idx, car_model in enumerate(self.car_models):
-                distance = self.distances_results[:,agent_idx]
-                duration = np.where(distance.T == distance[-1])[0][0]
-                agent_data[agent_idx] = (self.aggregation_num,
-                                        self.zone_idx,
-                                        self.episode,
-                                        self.timestep,
-                                        self.done,
-                                        agent_idx,
-                                        car_model[0],
-                                        self.distances_results[-1,agent_idx] * 100,
-                                        self.simulation_reward[agent_idx],
-                                        duration,
-                                        self.battery_levels_results[:,agent_idx].mean(),
-                                        self.battery_levels_results[-1,agent_idx],
-                                        self.battery_levels_results[0,agent_idx],
-                                        self.timer.get_elapsed_time())
-            self.agent_data = np.concatenate((self.agent_data, agent_data))
-
-
-    def generate_paths(self, distribution, fixed_attributes: list, agent_index: int):
-        """
-        Generate paths for the agents based on distribution and fixed attributes.
-
-        Parameters:
-            distribution (torch.Tensor): Distribution tensor for generating paths.
-            fixed_attributes (list): Fixed attributes for path generation.
-            agent_index (int): Index of the agent for which to generate paths.
-        """
-        # Generate graph of possible paths from chargers to each other, the origin, and destination
-        graph = build_graph(self.agent.idx, self.step_size, self.info, self.agent.unique_chargers,\
-                            self.agent.org_lat, self.agent.org_long, self.agent.dest_lat, self.agent.dest_long,\
-                            self.charging_status[agent_index])
-        self.charges_needed.append(copy.deepcopy(graph))
-
-        if DEBUG:
-            print("-------------")
-            print(f"{agent_index} - CHARGES NEEDED - {graph}")
-
-        num_nodes_to_update = graph.shape[0] - 2
-        if not fixed_attributes:
-            # Assuming distribution has relevant values up to num_nodes_to_update
-            dist_slice = distribution[:num_nodes_to_update] # Keep on GPU
-            traffic_mult_tensor = 1 - dist_slice
-            distance_mult_tensor = dist_slice
-        else:
-            # Create tensors if using fixed attributes
-            traffic_mult_tensor = torch.full((num_nodes_to_update,), fixed_attributes[0],\
-                                             device=self.device, dtype=self.dtype)
-            distance_mult_tensor = torch.full((num_nodes_to_update,), fixed_attributes[1],\
-                                              device=self.device, dtype=self.dtype)
-
-        # Make sure all tensors are on the same device
-        unique_traffic_tensor = torch.from_numpy(self.agent.unique_traffic[:num_nodes_to_update, 1]).to(device=self.device, dtype=self.dtype)
-        graph_tensor = torch.from_numpy(graph).to(device=self.device, dtype=self.dtype) # Work with graph as tensor
-        
-        graph_tensor[:, :num_nodes_to_update] = graph_tensor[:, :num_nodes_to_update] * distance_mult_tensor +\
-                                                unique_traffic_tensor * traffic_mult_tensor
-        graph = graph_tensor.cpu().detach().numpy()
-
-        path = dijkstra(graph, self.agent.idx)
-
-        if DEBUG:
-            print(f"{agent_index} - PATH - {path}")
-
-        self.local_paths.append(copy.deepcopy(path))
-
-        # Get stop ids from global list instead of only local to agent
-        stop_ids = np.array([self.agent.unique_traffic[step, 0] for step in path])
-
-        # Create a dictionary to map stop ids to their indices in self.traffic[:, 0]
-        traffic_dict = {stop_id: idx for idx, stop_id in enumerate(self.traffic[:, 0])}
-
-        # Create global_paths by preserving the order from the original path
-        global_paths = np.array([traffic_dict[stop_id] for stop_id in stop_ids if stop_id in traffic_dict])
-
-        self.paths.append(global_paths)
-
-        # Update traffic
-        for step in global_paths:
-            self.traffic[step, 1] += 1
-
-    def reset_agent(self, agent_idx: int, is_odt=False, is_madt=False) -> np.ndarray:
-        """
-        Reset the agent for a new simulation run.
-
-        Parameters:
-            agent_idx (int): Index of the agent to reset.
-        
-        Returns:
-            np.ndarray: State array for the agent.
-        """
-        if is_odt:
-            agent_chargers = self.chargers[0, agent_idx, :]
-        else:
-            agent_chargers = self.chargers[agent_idx, :, 0]
-
-        # OLD COPY:
-        agent_unique_chargers = [charger for charger in self.unique_chargers if charger[0] in agent_chargers]
-        agent_unique_traffic = np.array([[t[0], t[1]] for t in self.traffic if t[0] in agent_chargers])
-        #NEW COPY: Update needed: following lines should be optimized to work directly on device not as a list
-        # agent_unique_chargers = torch.tensor([charger for charger in self.unique_chargers if charger[0] in agent_chargers], dtype=self.dtype, device=self.device)
-        # agent_unique_traffic = torch.tensor([[t[0], t[1]] for t in self.traffic if t[0] in agent_chargers], device=self.device)
-
-        # Get distances from origin to each charging station
-        org_lat, org_long, dest_lat, dest_long = self.routes[agent_idx]
-        #OLD COPY:
-        dists = np.array([haversine(org_lat, org_long, charge_lat, charge_long) for (id, charge_lat, charge_long) in agent_unique_chargers])
-        #NEW COPY: Update needed: following lines should be optimized to work directly on device not as a list
-        # dists = torch.tensor([haversine(org_lat, org_long, charge_lat.cpu(), charge_long.cpu()) for (id, charge_lat, charge_long) in agent_unique_chargers], device=self.device)
-        route_dist = haversine(org_lat, org_long, dest_lat, dest_long)
-
-
-        # OLD COPY:
-        state = np.hstack((np.vstack((agent_unique_traffic[:, 1], dists)).reshape(-1),
-                           np.array([self.num_chargers * 3]), np.array([route_dist]),
-                           np.array([self.num_cars]), np.array([self.info['model_indices'][agent_idx]]),
-                           np.array([self.temperature]), np.array([self.timestep])))
-        # Update needed: the following line is just a temporary patch, it needs to be optimized so to avoid 
-        # performing unnecesary repetitions of the state creation
-        # state = torch.cat((
-        #     torch.cat((agent_unique_traffic[:, 1], dists), dim=0).reshape(-1),
-        #     torch.tensor([self.num_chargers * 3], device=self.device, dtype=self.dtype),
-        #     torch.tensor([route_dist], device=self.device, dtype=self.dtype),
-        #     torch.tensor([self.num_cars], device=self.device, dtype=self.dtype),
-        #     torch.tensor([self.info['model_indices'][agent_idx]], device=self.device, dtype=self.dtype),
-        #     torch.tensor([self.temperature], device=self.device, dtype=self.dtype),
-        #     torch.tensor([self.timestep], device=self.device, dtype=self.dtype)), dim=0)
-        
-        # Normalize the state values
-        state = (state - np.mean(state)) / np.std(state)
-
-        # Round the state values to 3 decimal places
-        # state = torch.round(state, 3)
-        state = np.round(state * 1000) / 1000
-
-
-        # Storing agent info
-        #Update needed: unique chargers and traffic set to be on cpu for now, but should work no current device
-        self.agent = agent_info(agent_idx, agent_chargers, self.routes[agent_idx],
-                                agent_unique_chargers, agent_unique_traffic)
-        return state
-
-    def init_routing(self):
-        # Clearing paths
-        self.paths = []
-        self.historical_charges_needed.append(self.charges_needed)
-        self.charges_needed = []
-        self.local_paths = []
-
-        self.timestep += 1
-        if self.timestep > self.max_steps:
-            raise ValueError("Timesteps higher than max simulation steps, which will create an error on how to store data.")
-
-        # Update starting routes
-        if self.tokens != None:
-            # Convert new_starting_positions tensor to a Python list
-            new_starting_positions = self.tokens.tolist()
-            
-            # Iterate through each route and update the starting positions
-            new_routes = []
-            for i, route in enumerate(self.routes):
-                if i < len(new_starting_positions):
-                    # Update starting latitude and longitude
-                    new_start_lat = new_starting_positions[i][0]
-                    new_start_lon = new_starting_positions[i][1]
-                    updated_route = [new_start_lat, new_start_lon, route[2], route[3]]
-                    new_routes.append(updated_route)
-                else:
-                    # If there are more routes than positions, keep the original route
-                    new_routes.append(route)
-    
-            # Update self.routes with the new starting positions
-            self.routes = new_routes
-
-            # Sets starting battery to ending battery of last timestep
-            self.info['starting_charge'] = self.new_starting_battery.cpu()
-
-        # To record elapsed time
-        self.timer.start_timer()
-        return self.timestep
-
-
-    def reset_episode(self, chargers: np.ndarray, routes: np.ndarray, unique_chargers: np.ndarray):
-        """
-        Reset the episode with new chargers, routes, and unique chargers.
-
-        Parameters:
-            chargers (np.ndarray): Array of chargers.
-            routes (np.ndarray): Array of routes.
-            unique_chargers (np.ndarray): Array of unique chargers.
-        """
-        self.paths = []
-        self.charges_needed = []
-        self.historical_charges_needed = []
-        self.local_paths = []
-        self.tokens = None
-        self.distances_episode = np.zeros(self.num_cars)
-        self.energy_episode = []
-        self.reward_episode = np.zeros(self.num_cars)
-        self.duration = np.zeros(self.num_cars)
-
-        traffic = np.zeros(shape=(unique_chargers.shape[0], 2))
-        traffic[:, 0] = unique_chargers['id']
-
-        self.info['starting_charge'] = self.info['episode_starting_charge']  # Reset battery back to base level
-
-        self.traffic = traffic  # [[charger id, traffic_leve],...]
-        self.unique_chargers = unique_chargers  # [(charger id, charger latitude, charger longitude),...]
-        self.chargers = chargers  # [[[charger id, charger latitude, charger longitude],...],...] (chargers[agent index][charger index][charger property index])
-        self.routes = routes  # [[starting latitude, starting longitude, ending latitude, ending longitude],...]
-
-        # Registers data station and agents
-        self.station_data = np.empty(0, dtype=self.station_header)  # initially empty
-        self.agent_data = np.empty(0, dtype=self.agent_header)  # initially empty
-        # Reseting timestep
-        self.timestep = -1
-
-        # Increasing +1 episode counter
-        self.episode += 1
-
-    def init_sim(self, aggregation_num):
-        self.aggregation_num = aggregation_num
-        self.episode = -1
-
-
-    def get_data(self):
-        return self.station_data, self.agent_data
-
-    def population_mode_store(self):
-        self.store_paths = copy.deepcopy(self.paths)
-        self.store_charges_needed = copy.deepcopy(self.charges_needed)
-        self.store_local_paths = copy.deepcopy(self.local_paths)
-
-    def population_mode_copy_store(self):
-        self.paths = copy.deepcopy(self.store_paths)
-        self.charges_needed = copy.deepcopy(self.store_charges_needed)
-        self.local_paths = copy.deepcopy(self.store_local_paths)
-
-    def population_mode_clean(self):
-        self.paths = copy.deepcopy(self.store_paths)
-        self.charges_needed = copy.deepcopy(self.store_charges_needed)
-        self.local_paths = copy.deepcopy(self.store_local_paths)
-        
-        self.store_paths = []
-        self.store_charges_needed = []
-        self.store_local_paths = []
-
-if __name__ == "__main__":
-    seeds = [1234, 5555, 2020, 2468, 11110, 4040, 3702, 16665, 6002, 6060]
-    coords_list = [[43.02120034946083, -81.28349087468504],
-                   [43.004969336049854, -81.18631870502043],
-                   [42.95923445066671, -81.26016049362336],
-                   [42.98111190139387, -81.30953935839466],
-                   [42.9819404397449, -81.2508736429095]]
-<<<<<<< HEAD
-    save_temps(coords_list, seeds)
-    
-
-=======
-    save_temps(coords_list, seeds)
->>>>>>> ec00993c
+# Created by Lucas
+# Restructured by Santiago 03/07/2024
+
+import torch
+import numpy as np
+import copy
+import requests
+import datetime
+from geopy.distance import geodesic
+import os
+import csv
+
+try:
+    from ._helpers_routing import *
+    from ._pathfinding import dijkstra, build_graph, haversine
+    from .agent_info import agent_info
+    from environment.data_loader import load_config_file
+    from ._timer import env_timer
+except ImportError:
+    print("Cannot import local files")
+
+DEBUG = False
+
+# Predefined list of supported cities with their coordinates and WeatherStats URLs
+supported_cities = [
+    {"name": "Charlottetown", "lat": 46.2382, "lon": -63.1311,\
+     "url": "https://charlottetown.weatherstats.ca/data/temperature-daily.json"},
+    {"name": "Edmonton", "lat": 53.5461, "lon": -113.4938,\
+     "url": "https://edmonton.weatherstats.ca/data/temperature-daily.json"},
+    {"name": "Fredericton", "lat": 45.9636, "lon": -66.6431,\
+     "url": "https://fredericton.weatherstats.ca/data/temperature-daily.json"},
+    {"name": "Halifax (Shearwater)", "lat": 44.6488, "lon": -63.5752,\
+     "url": "https://halifax.weatherstats.ca/data/temperature-daily.json"},
+    {"name": "Iqaluit", "lat": 63.7467, "lon": -68.5170,\
+     "url": "https://iqaluit.weatherstats.ca/data/temperature-daily.json"},
+    {"name": "Ottawa (Kanata - Orléans)", "lat": 45.4215,\
+     "lon": -75.6972, "url": "https://ottawa.weatherstats.ca/data/temperature-daily.json"},
+    {"name": "Québec", "lat": 46.8139, "lon": -71.2082,\
+     "url": "https://quebec.weatherstats.ca/data/temperature-daily.json"},
+    {"name": "Regina", "lat": 50.4452, "lon": -104.6189,\
+     "url": "https://regina.weatherstats.ca/data/temperature-daily.json"},
+    {"name": "St. John's", "lat": 47.5615, "lon": -52.7126,\
+     "url": "https://stjohns.weatherstats.ca/data/temperature-daily.json"},
+    {"name": "Toronto", "lat": 43.65107, "lon": -79.347015,\
+     "url": "https://toronto.weatherstats.ca/data/temperature-daily.json"},
+    {"name": "Victoria", "lat": 48.4284, "lon": -123.3656,\
+     "url": "https://victoria.weatherstats.ca/data/temperature-daily.json"},
+    {"name": "Whitehorse", "lat": 60.7212, "lon": -135.0568,\
+     "url": "https://whitehorse.weatherstats.ca/data/temperature-daily.json"},
+    {"name": "Winnipeg", "lat": 49.8951, "lon": -97.1384,\
+     "url": "https://winnipeg.weatherstats.ca/data/temperature-daily.json"},
+    {"name": "Yellowknife", "lat": 62.4540, "lon": -114.3718,\
+     "url": "https://yellowknife.weatherstats.ca/data/temperature-daily.json"}
+]
+
+def get_closest_city(lat: float, lon: float) -> dict:
+    """
+    Get the closest supported city for the given coordinates.
+
+    Parameters:
+        lat (float): Latitude of the location.
+        lon (float): Longitude of the location.
+
+    Returns:
+        dict: Information about the closest supported city.
+    """
+    closest_city = None
+    min_distance = float('inf')
+
+    for city in supported_cities:
+        city_lat = city['lat']
+        city_lon = city['lon']
+        distance = geodesic((lat, lon), (city_lat, city_lon)).kilometers
+
+        if distance < min_distance:
+            min_distance = distance
+            closest_city = city
+
+    if closest_city is None:
+        raise Exception("No supported city found")
+
+    return closest_city
+
+def save_temps(coords_list: list, seed_list: list):
+    # Ensure the directory exists
+    os.makedirs('environment/temps', exist_ok=True)
+    
+    print("Saving temps to file")
+
+    # Define the CSV file path
+    csv_file_path = 'environment/data/temperatures.csv'
+    
+    # Open the CSV file for writing
+    with open(csv_file_path, 'w', newline='') as csvfile:
+        csvwriter = csv.writer(csvfile)
+        
+        # Write the header row
+        csvwriter.writerow(['latitude', 'longitude', 'season', 'seed', 'temperature'])
+        
+        # Loop through every combination of coord, season, and seed then save the temperature to the CSV file
+        for coords in coords_list:
+            for seed in seed_list:
+                for season in ['spring', 'summer', 'autumn', 'winter']:
+
+                    print(f"Saving temp for {coords}, {seed}, {season}")
+
+                    temp = get_temperature(server, season, coords, np.random.default_rng(seed), seed)
+                    csvwriter.writerow([coords[0], coords[1], season, seed, temp])
+
+def get_temps_from_file(coords: list, seed: int, season: str):
+    # Define the CSV file path
+    csv_file_path = 'environment/data/temperatures.csv'
+    
+    print("Getting temps from file")
+
+    # Open the CSV file for reading
+    with open(csv_file_path, 'r') as csvfile:
+        csvreader = csv.DictReader(csvfile)
+        
+        # Loop through the rows to find the matching entry
+        for row in csvreader:
+            if (float(row['latitude']) == coords[0] and 
+                float(row['longitude']) == coords[1] and 
+                row['season'] == season and 
+                int(row['seed']) == seed):
+                return float(row['temperature'])
+    
+    # If no matching entry is found, raise an exception
+    raise Exception("Temperature data not found in CSV file")
+
+def get_temperature(server:str, season: str, coords: list, rng: np.random.Generator, seed: int) -> float:
+    """
+    Get the average temperature for the given season and coordinates.
+
+    Parameters:
+        season (str): Season to get the temperature for.
+        coords (list): Coordinates [latitude, longitude] of the location.
+
+    Returns:
+        float: Average temperature for the given season and location.
+    """
+    # Extract latitude and longitude from coordinates
+    lat, lon = coords
+    
+    # Get the closest supported city
+    closest_city = get_closest_city(lat, lon)
+    
+    # Define the months corresponding to each season
+    season_months = {
+        'spring': [3, 4, 5],
+        'summer': [6, 7, 8],
+        'autumn': [9, 10, 11],
+        'winter': [12, 1, 2]
+    }
+
+    # Get the months for the given season
+    months = season_months.get(season.lower())
+    if not months:
+        raise ValueError("Invalid season provided")
+
+    temperatures = []
+    
+    # Fetch temperature data for a random day in each month of the season
+    for month in months:
+        # Generate a random day within the month
+        day = rng.integers(1, 28)  # Assuming 28 days to avoid issues with different month lengths
+        date = datetime.date(2023, month, day).isoformat()
+        if server=='DRAC':
+            print(f"Using locally saved temp data on DRAC.")
+            return get_temps_from_file(coords, seed, season)
+        else:
+            try:        
+                response = requests.get(
+                    closest_city['url'],
+                    params={
+                        'refresh_count': 1,
+                        'browser_zone': 'Eastern Daylight Time',
+                        'date': date
+                    }
+                )
+                response.raise_for_status()  # Raise an HTTPError for bad responses
+                data = response.json()
+                
+                # Extract the temperature data
+                if 'rows' in data:
+                    for row in data['rows']:
+                        if 'c' in row and len(row['c']) > 1:
+                            temp = row['c'][1]['v']
+                            if temp is not None:
+                                temperatures.append(temp)
+                else:
+                    print(f"No temperature data available for date {date}: {data}")
+            except requests.exceptions.RequestException:
+                print(f"Temperature request failed for date {date}. Using locally saved temp data instead.")
+                return get_temps_from_file(coords, seed, season)
+            except ValueError:
+                print(f"Error processing JSON response for date {date}. Using locally saved temp data instead.")
+                return get_temps_from_file(coords, seed, season)
+            except Exception:
+                print(f"Generic error for temperature request on date {date}. Using locally saved temp data instead.")
+                return get_temps_from_file(coords, seed, season)
+
+    # Raise an exception if no temperature data was fetched
+    if not temperatures:
+        raise Exception("Failed to fetch temperature data")
+
+    # Return the average temperature
+    return int(sum(temperatures) / len(temperatures))
+
+class EnvironmentClass:
+    """
+    Class representing the environment for EV routing and charging simulation.
+    """
+
+    def __init__(self, config_fname: str, seed: int, sub_seed: int, zone: int, server: str, device: torch.device, dtype: torch.dtype = torch.float32):
+        """
+        Initialize the environment with configuration, device, and dtype.
+
+        Parameters:
+            config_fname (str): Path to the configuration file.
+            seed (int): Seed for getting the temp
+            sub_seed (int): Seed for random number generator.
+            zone (int): Zone index.
+            device (torch.device): Device to run tensor operations (CPU or CUDA).
+            dtype (torch.dtype): Data type for tensors.
+        """
+        self.device = device
+        self.dtype = dtype
+        self.zone_idx = zone + 1
+        self.aggregation_num = None
+        self.episode = -1
+
+        # Load configuration parameters for the environment
+        config = load_config_file(config_fname)['environment_settings']
+
+        # Seeding environment random generator
+        rng = np.random.default_rng(sub_seed)
+
+        self.temperature = get_temperature(server, config['season'], config['coords'][zone], rng, seed)
+
+        self.init_ev_info(config, self.temperature, rng)
+
+        # Store environment parameters
+        self.num_cars = config['num_of_cars']
+        self.num_chargers = config['num_of_chargers']
+        self.step_size = config['step_size']
+        self.decrease_rates = torch.tensor(self.info['usage_per_hour'] / 70,\
+                                           dtype=float, device=self.device)
+        self.increase_rate = config['increase_rate'] / 60
+        self.max_steps = config['max_sim_steps']
+        self.max_mini_steps = config['max_mini_sim_steps']
+        self.state_dim = (self.num_chargers * 3 * 2) + 6
+        self.charging_status = np.zeros(self.num_cars)
+        self.historical_charges_needed = []
+        self.reward_version = config['reward_version'] if 'reward_version' in config else 1
+
+        self.distance_scale = config['distance_scale'] if 'distance_scale' in config else 100
+        self.traffic_scale = config['traffic_scale'] if 'traffic_scale' in config else 1
+        self.energy_scale = config['energy_scale'] if 'energy_scale' in config else 0.001
+
+        self.action_space = self.num_chargers * 3
+        self.observation_space = self.state_dim
+
+        # Parameters to save data for stations and agents
+        self.data_deepness = config['saving_data_deepness']
+        # Get the model index by using car_models[zone_index][agent_index]
+        self.car_models = np.column_stack([info['model_type'] for info in self.info]).T
+        self.init_data_structure()
+
+        self.timer = env_timer()
+
+
+    def init_ev_info(self, config: dict, temperature: float, rng: np.random.Generator):
+        """
+        Initialize electric vehicle (EV) information based on the configuration.
+
+        Parameters:
+            config (dict): Configuration dictionary.
+            temperature (float): Temperature of the zone.
+            rng (np.random.Generator): Random number generator.
+        """
+        # Generating a random model
+        model_indices = rng.integers(len(config['models']), size=config['num_of_cars'])
+
+        # Using the indices to select the model type and corresponding configurations
+        model_type = np.array([config['models'][index] for index in model_indices], dtype=str)
+        usage_per_hour = np.array([config['usage_per_hour'][index] for index in model_indices], dtype=float)
+        max_charge = np.array([config['max_charge'][index] for index in model_indices], dtype=int)
+
+        # Based on https://www.mdpi.com/2032-6653/12/3/115
+        # Efficiency drops significantly below 0°C, gradually above it
+        temp_efficiency = 1.5 - (0.75 + (np.tanh((temperature - 12.5)/6.25) * 0.25))
+
+        # Modify usage_per_hour based on the efficiency factor and convert back to int
+        # Higher efficiency means less power usage
+        usage_per_hour = (usage_per_hour * temp_efficiency).astype(int)
+
+        # Random starting charge between 0.5-x%, where x scales between 1-25% as sessions continue
+        starting_charge = config['starting_charge'] + 2000 * (rng.random(config['num_of_cars']) - 0.5)
+
+        # Defining a structured array
+        dtypes = [('starting_charge', float),
+                  ('max_charge', int),
+                  ('usage_per_hour', int),
+                  ('model_type', 'U50'),  # Adjust string length as needed
+                  ('model_indices', int),
+                  ('episode_starting_charge', float)]
+        info = np.zeros(config['num_of_cars'], dtype=dtypes)
+
+        # Store EVs information
+        info['max_charge'] = max_charge
+        info['model_type'] = model_type
+        info['usage_per_hour'] = usage_per_hour
+        info['model_indices'] = model_indices
+        info['starting_charge'] = starting_charge
+        info['episode_starting_charge'] = starting_charge
+        self.info = info
+
+    def get_ev_info(self) -> np.ndarray:
+        """
+        Get the electric vehicle (EV) information.
+
+        Returns:
+            np.ndarray: Array containing EV information.
+        """
+        return self.info
+
+    def set_aggregation(self, aggregation_num):
+        self.aggregation_num = aggregation_num
+
+    def init_data(self):
+        """
+        Initialize data required for simulating the EV routing and charging process.
+
+        Sets various tensors and arrays for simulation including tokens, destinations,
+        capacity, stops, and battery levels.
+        """
+        starting_charge_array = np.array(self.info['starting_charge'], copy=True)
+        starting_battery_level = torch.tensor(starting_charge_array,\
+                                              dtype=self.dtype, device=self.device)
+
+        tokens = torch.tensor([[o_lat, o_lon] for (o_lat, o_lon, d_lat, d_lon) in self.routes],\
+                              device=self.device)
+
+        destinations = np.array([[d_lat, d_lon] for (o_lat, o_lon, d_lat, d_lon) in self.routes])
+        destinations = torch.tensor(destinations, dtype=self.dtype, device=self.device)
+
+        stops = torch.zeros((destinations.shape[0], max(len(path) for path in self.paths) + 1),\
+                            dtype=self.dtype, device=self.device)
+        target_battery_level = torch.zeros_like(stops, device=self.device)
+
+        charging_stations = []
+        station_ids = []
+
+        for agent_index, path in enumerate(self.paths):
+            prev_step = self.charges_needed[agent_index].shape[0] - 2
+
+            if len(path) == 0:  # There are no stops to charge at
+                stops[agent_index][0] = agent_index + 1
+                target_battery_level[agent_index, 0] = self.charges_needed[agent_index][-2, -1]
+
+                # Zero out values after the current step
+                stops[agent_index, 1:] = 0
+                target_battery_level[agent_index, 1:] = 0
+            else:
+                for step_index in range(len(stops[agent_index])):
+                    if step_index > len(path):
+                        break
+                    elif step_index == len(path):  # Go to final destination
+                        stops[agent_index][step_index] = agent_index + 1
+                        target_battery_level[agent_index, step_index] = self.charges_needed[agent_index][prev_step, -1]
+                    else:  # Go to stop
+                        charger_id = self.unique_chargers[path[step_index]][0]
+
+                        try:
+                            station_index = station_ids.index(charger_id)
+                            station_index += destinations.shape[0] + 1
+
+                        except ValueError:  # Station not in list, so create a new station
+                            station_ids.append(charger_id)
+                            station_index = len(station_ids) + destinations.shape[0]
+                            # Lat and long of charging station
+                            stop = [self.unique_chargers[path[step_index]][1],\
+                                    self.unique_chargers[path[step_index]][2]]                        
+                            charging_stations.append(stop)
+
+                        stops[agent_index][step_index] = station_index
+                        target_battery_level[agent_index][step_index] = self.charges_needed[agent_index][prev_step][self.local_paths[agent_index][step_index]]
+                        prev_step = self.local_paths[agent_index][step_index]
+
+        target_battery_level = target_battery_level[:, 1:]  # Ignore the battery it takes to get from the origin to the first stop
+        charging_stations = np.array(charging_stations)
+
+        if len(charging_stations) != 0:
+            destinations = torch.vstack((destinations, torch.tensor(charging_stations,\
+                                                                    dtype=self.dtype, device=self.device)))
+        # Dummy capacity of 10 cars for every station
+        capacity = torch.ones(len(charging_stations), dtype=self.dtype, device=self.device) * 10  
+
+        actions = torch.zeros((tokens.shape[0], destinations.shape[0]), device=self.device)
+        move = torch.ones(tokens.shape[0], device=self.device)
+        traffic = np.zeros(destinations.shape[0])
+
+        # Storing in class
+        self.move = move
+        self.stops = stops
+        self.tokens = tokens
+        self.actions = actions
+        self.capacity = capacity
+        self.destinations = destinations
+        self.target_battery_level = target_battery_level
+        self.starting_battery_level = starting_battery_level
+
+
+    def simulate_routes(self, population_mode=False):
+        """
+        Simulate the environment for a matrix of tokens (vehicles) as they move towards their destinations,
+        update their battery levels, and interact with charging stations.
+
+        Returns:
+            None
+        """
+        # Initialize routing data
+        self.init_data()
+
+        tokens = self.tokens
+        battery = self.starting_battery_level
+        destinations = self.destinations
+        actions = self.actions
+        moving = self.move
+        target_battery_level = self.target_battery_level
+
+        if target_battery_level.size(1) == 0:
+            target_battery_level = torch.zeros(target_battery_level.size(0), device=self.device).unsqueeze(1)
+
+        stops = self.stops
+
+        # Pre-process capacity array
+        capacity = torch.cat((torch.zeros(tokens.shape[0], device=self.device), self.capacity))
+
+        mini_step_count = 0
+        tokens_size = tokens.shape
+        paths = torch.empty((0, tokens_size[0], tokens_size[1]))
+        traffic_per_charger = torch.empty((0, destinations.shape[0]))
+        battery_levels = torch.empty((0, battery.shape[0]))
+        distances_per_car = torch.zeros(1, tokens.shape[0])
+
+        energy_used = torch.zeros(self.num_cars, device=self.device, dtype=self.dtype)
+
+        traffic_level = None
+
+        done = False
+
+        while (not done) and (mini_step_count <= self.max_mini_steps):
+            stops[:, 0] -= 1
+
+            # Get NxM matrix of actions
+            actions = get_actions(actions, stops, dtype=self.dtype)
+
+            # Move the tokens and get the updated position
+            tokens, distance_travelled = move_tokens(tokens, moving, actions, destinations, self.step_size)
+
+            # Track token position at each timestep and how far they traveled
+            paths = torch.cat([paths, tokens.cpu().unsqueeze(0)], dim=0)
+            distances_per_car = torch.cat([distances_per_car, distance_travelled.cpu().unsqueeze(0) +\
+                                           distances_per_car[-1, :]], dim=0)
+
+            # Get Nx1 matrix of distances
+            distances = get_distance(tokens, destinations, actions)
+
+            # Get Nx1 matrix of 0s or 1s that indicate if a car has arrived at current stop
+            arrived = get_arrived(distances, self.step_size)
+
+            # Accumulate traffic level of each station as Mx1 matrix
+            traffic_level = get_traffic(stops, destinations, arrived)
+
+            # Track traffic for each timestep
+            traffic_per_charger = torch.cat([traffic_per_charger, traffic_level.cpu().unsqueeze(0)], dim=0)
+
+            # Get charging or discharging rate for each car as Nx1 matrix
+            charging_rates = get_charging_rates(stops, traffic_level, arrived, capacity, self.decrease_rates,\
+                                                self.increase_rate, self.dtype)
+
+            # Track which cars have reached their final destination
+            distance_from_final = tokens - destinations[:len(tokens)]
+            arrived_at_final = (distance_from_final[:, 0] == 0) & (distance_from_final[:, 1] == 0).int().unsqueeze(0)
+
+            # Update the battery level of each car
+            battery = update_battery(battery, charging_rates, arrived_at_final)
+            battery_levels = torch.cat([battery_levels, battery.cpu().unsqueeze(0)], dim=0)
+
+            # Track energy used (absolute value of charging rates)
+            energy_used += torch.abs(charging_rates)
+
+            # Check if the car is at their target battery level
+            # Ensure target_battery_level is on the same device as battery
+            target_battery_level = target_battery_level.to(self.device)
+            battery_charged = get_battery_charged(battery, target_battery_level, self.device)
+
+            # Charging but ready to leave
+            ready_to_leave = battery_charged * arrived
+
+            # Charging and not ready to leave
+            charging_status = arrived - ready_to_leave
+
+            if DEBUG:
+                print(f"STOPS:\n{stops}")
+                print(f"TOKENS:\n{tokens}")
+                print(f"DESTINATIONS:\n{destinations}")
+                print(f"BATTERY:\n{battery}")
+                print(f"TARGET BATTERY:\n{target_battery_level}")
+
+            if torch.any(battery <= 0):
+                # Print the graph for the car that ran out of battery
+                negative_index = torch.where(battery <= 0)[0][0].item()
+                print(f"\n\n---\n\nCharge graph of {negative_index} who died, mini-step {mini_step_count}:\n{self.charges_needed[negative_index]}")
+
+                print(f"\n\n---\n\nHistorical charge graphs:")
+                for row in self.historical_charges_needed:
+                    # Use slicing to print every X-th column
+                    print(row[negative_index])
+
+                raise Exception("NEGATIVE BATTERY!")
+
+            # Update which cars will move
+            moving = (charging_status - 1) * -1
+
+            # Zero-out tokens that are already at their stop
+            diag_matrix = torch.diag(torch.tensor([0 if x == -1 else 1 for x in stops[:, 0]],\
+                                                  dtype=self.dtype, device=stops.device))
+            moving = torch.matmul(moving.to(self.dtype), diag_matrix)
+
+            stops[:, 0] += 1
+
+            # Change the stops array to shift over the next stop if the token is ready to leave
+            stops = update_stops(stops, ready_to_leave, self.dtype, self.device)
+            target_battery_level = update_stops(target_battery_level, ready_to_leave, self.dtype, self.device)
+
+            # Increase step count
+            mini_step_count += 1
+            
+            if min(arrived_at_final[0, :]) == 1:
+                done = True
+
+        
+        # Calculate reward as -(distance * 100 + peak traffic + energy used / 100)
+        distance_factor = distances_per_car[-1] * self.distance_scale
+        peak_traffic = torch.max(traffic_per_charger) * self.traffic_scale
+        energy_used = energy_used * self.energy_scale
+        
+        # Note that by doing (* 100) and (/ 100) we are scaling each factor of the reward to be around 0-10 on average
+        reward_scale = (self.timestep + 1) if self.reward_version == 2 else 1
+        self.simulation_reward = -((distance_factor + peak_traffic + energy_used) / (reward_scale))
+
+        # Save results in class
+        self.tokens = tokens
+        self.new_starting_battery = battery
+        self.charging_status = charging_status #still_status: 1 if car is still charging and 0 if not
+        self.path_results = paths.numpy()
+        self.traffic_results = traffic_per_charger.numpy()
+        self.battery_levels_results = battery_levels.numpy()
+        self.distances_results = distances_per_car.numpy()
+        self.arrived_at_final = arrived_at_final[0]
+        self.energy_used = energy_used
+
+        self.done = done
+
+        #get rewards for episode
+        rewards = self.get_rewards(population_mode=population_mode)
+        
+        return done, rewards, self.timestep, self.arrived_at_final
+
+    def get_odt_info(self):
+        return self.arrived_at_final
+
+    # def get_full_results(self) -> tuple:
+    #     """
+    #     Get the results of the simulation.
+
+    #     Returns:
+    #         tuple: A tuple containing:
+    #             - paths (list): List of token positions at each timestep.
+    #             - traffic_per_charger (torch.Tensor): Tensor of traffic levels at each charging station over time.
+    #             - battery_levels (list): List of battery levels at each timestep.
+    #             - distances_per_car (list): List of distances traveled by each token at each timestep.
+    #             - simulats (float): Reward for the simulation.
+    #     """
+    #     # print(f'traffic  results {self.traffic_results.shape}')
+    #     # print(f'battery level results {self.battery_levels_results.shape}')
+
+    #     return self.path_results, self.traffic_results, self.battery_levels_results, self.distances_results,\
+    #             self.simulation_reward, self.arrived_at_final
+
+    def get_rewards(self, population_mode) -> np.array:
+        """
+        Get the results of the simulation.
+
+        Returns:
+            float array: with all the rewards for the episode 
+        """
+
+        if not population_mode:
+            self.evaluate_data()
+
+
+        return self.simulation_reward
+
+
+    def init_data_structure(self):
+        # Initialize headers as dtypes for station and agent data
+        if self.data_deepness == 'aggregation_level':
+            print('Saving data deepness == 0 to be implemented')
+            self.station_header = None
+        elif self.data_deepness == 'episode_level':
+            self.station_header = np.dtype([("aggregation", int),
+                                            ("zone", int),
+                                            ("episode", int),
+                                            ("station_index", int),
+                                            ("traffic", float)])
+            self.agent_header = np.dtype([("aggregation", int),
+                                            ("zone", int),
+                                            ("episode", int),
+                                            ("agent_index", int),
+                                            ("car_model", "U20"),
+                                            ("distance", float),
+                                            ("reward", float),
+                                            ("duration", float),
+                                            ("average_battery", float),
+                                            ("ending_battery", float),
+                                            ("starting_battery", float),
+                                            ("timestep_real_world_time", float)])
+
+        elif self.data_deepness == 'timestep_level':
+            self.station_header = np.dtype([("aggregation", int),
+                                            ("zone", int),
+                                            ("episode", int),
+                                            ("timestep", int),
+                                            ("simulation_step", int),
+                                            ("done", bool),
+                                            ("station_index", int),
+                                            ("traffic", float)])
+            self.agent_header = np.dtype([("aggregation", int),
+                                            ("zone", int),
+                                            ("episode", int),
+                                            ("timestep", int),
+                                            ("done", bool),
+                                            ("agent_index", int),
+                                            ("car_model", "U20"),
+                                            ("distance", float),
+                                            ("reward", float),
+                                            ("duration", float),
+                                            ("average_battery", float),
+                                            ("ending_battery", float),
+                                            ("starting_battery", float),
+                                            ("timestep_real_world_time", float)])
+            
+    def evaluate_data(self):  # Evaluation performed every data deepnes level
+        # Collect data using the dtype structure for station and agent data
+        if self.data_deepness == 'aggregation_level':
+            print('Saving data deepness == 0 to be implemented')
+        
+        elif self.data_deepness == 'episode_level':
+            # Collect traffic on stations
+            max_peak = self.traffic_results.max()
+            station_id  = np.unravel_index(np.argmax(self.traffic_results, axis=None),\
+                                                  self.traffic_results.shape)[1]
+            if self.timestep == 0:
+                self.max_peak_ep = max_peak
+                self.max_station_id = station_id
+            elif max_peak > self.max_peak_ep:
+                self.max_peak_ep = max_peak
+                self.max_station_id = station_id
+
+            self.reward_episode += self.simulation_reward.numpy()
+            self.distances_episode += self.distances_results[-1,:]
+            for agent_idx in range(self.num_cars):
+                duration_agent = self.distances_results[:,agent_idx]
+                self.duration[agent_idx] += np.where(duration_agent.T == duration_agent[-1])[0][0]
+            
+            if self.done:
+                station_data = np.array([(self.aggregation_num,
+                                        self.zone_idx,
+                                        self.episode,
+                                        self.max_station_id,
+                                        self.max_peak_ep)], dtype=self.station_header)
+                self.station_data = np.concatenate((self.station_data,station_data))
+
+                agent_data = np.zeros(self.num_cars, dtype=self.agent_header)
+                for agent_idx, car_model in enumerate(self.car_models):
+                    agent_data[agent_idx] = (self.aggregation_num,
+                                        self.zone_idx,
+                                        self.episode,
+                                        agent_idx,
+                                        car_model[0],
+                                        self.distances_episode[agent_idx] * 100,
+                                        self.reward_episode[agent_idx],
+                                        self.duration[agent_idx],
+                                        self.battery_levels_results[:,agent_idx].mean(),
+                                        self.battery_levels_results[-1,agent_idx],
+                                        self.battery_levels_results[0,agent_idx],
+                                        self.timer.get_elapsed_time())
+                self.agent_data = np.concatenate((self.agent_data, agent_data))
+            
+        elif self.data_deepness == 'timestep_level':
+            # Create an empty structured array (example with capacity for 10*stations entries)
+            station_size = len(self.traffic_results)*len(self.traffic_results[0])
+            station_data = np.zeros(station_size, dtype=self.station_header)
+            current_index = 0
+            #evaluating step in episode
+            for step_ind in range(len(self.traffic_results)):
+                for station_ind in range(len(self.traffic_results[0])):
+                    station_data[current_index] = (self.aggregation_num,
+                                                self.zone_idx,
+                                                self.episode,
+                                                self.timestep,
+                                                step_ind,
+                                                self.done,
+                                                station_ind,
+                                                self.traffic_results[step_ind][station_ind])
+                    current_index += 1
+            self.station_data = np.concatenate((self.station_data,station_data))
+
+            # Loop through the agents in each zone
+            agent_data = np.zeros(self.num_cars, dtype=self.agent_header)
+
+            for agent_idx, car_model in enumerate(self.car_models):
+                distance = self.distances_results[:,agent_idx]
+                duration = np.where(distance.T == distance[-1])[0][0]
+                agent_data[agent_idx] = (self.aggregation_num,
+                                        self.zone_idx,
+                                        self.episode,
+                                        self.timestep,
+                                        self.done,
+                                        agent_idx,
+                                        car_model[0],
+                                        self.distances_results[-1,agent_idx] * 100,
+                                        self.simulation_reward[agent_idx],
+                                        duration,
+                                        self.battery_levels_results[:,agent_idx].mean(),
+                                        self.battery_levels_results[-1,agent_idx],
+                                        self.battery_levels_results[0,agent_idx],
+                                        self.timer.get_elapsed_time())
+            self.agent_data = np.concatenate((self.agent_data, agent_data))
+
+
+    def generate_paths(self, distribution, fixed_attributes: list, agent_index: int):
+        """
+        Generate paths for the agents based on distribution and fixed attributes.
+
+        Parameters:
+            distribution (torch.Tensor): Distribution tensor for generating paths.
+            fixed_attributes (list): Fixed attributes for path generation.
+            agent_index (int): Index of the agent for which to generate paths.
+        """
+        # Generate graph of possible paths from chargers to each other, the origin, and destination
+        graph = build_graph(self.agent.idx, self.step_size, self.info, self.agent.unique_chargers,\
+                            self.agent.org_lat, self.agent.org_long, self.agent.dest_lat, self.agent.dest_long,\
+                            self.charging_status[agent_index])
+        self.charges_needed.append(copy.deepcopy(graph))
+
+        if DEBUG:
+            print("-------------")
+            print(f"{agent_index} - CHARGES NEEDED - {graph}")
+
+        num_nodes_to_update = graph.shape[0] - 2
+        if not fixed_attributes:
+            # Assuming distribution has relevant values up to num_nodes_to_update
+            dist_slice = distribution[:num_nodes_to_update] # Keep on GPU
+            traffic_mult_tensor = 1 - dist_slice
+            distance_mult_tensor = dist_slice
+        else:
+            # Create tensors if using fixed attributes
+            traffic_mult_tensor = torch.full((num_nodes_to_update,), fixed_attributes[0],\
+                                             device=self.device, dtype=self.dtype)
+            distance_mult_tensor = torch.full((num_nodes_to_update,), fixed_attributes[1],\
+                                              device=self.device, dtype=self.dtype)
+
+        # Make sure all tensors are on the same device
+        unique_traffic_tensor = torch.from_numpy(self.agent.unique_traffic[:num_nodes_to_update, 1]).to(device=self.device, dtype=self.dtype)
+        graph_tensor = torch.from_numpy(graph).to(device=self.device, dtype=self.dtype) # Work with graph as tensor
+        
+        graph_tensor[:, :num_nodes_to_update] = graph_tensor[:, :num_nodes_to_update] * distance_mult_tensor +\
+                                                unique_traffic_tensor * traffic_mult_tensor
+        graph = graph_tensor.cpu().detach().numpy()
+
+        path = dijkstra(graph, self.agent.idx)
+
+        if DEBUG:
+            print(f"{agent_index} - PATH - {path}")
+
+        self.local_paths.append(copy.deepcopy(path))
+
+        # Get stop ids from global list instead of only local to agent
+        stop_ids = np.array([self.agent.unique_traffic[step, 0] for step in path])
+
+        # Create a dictionary to map stop ids to their indices in self.traffic[:, 0]
+        traffic_dict = {stop_id: idx for idx, stop_id in enumerate(self.traffic[:, 0])}
+
+        # Create global_paths by preserving the order from the original path
+        global_paths = np.array([traffic_dict[stop_id] for stop_id in stop_ids if stop_id in traffic_dict])
+
+        self.paths.append(global_paths)
+
+        # Update traffic
+        for step in global_paths:
+            self.traffic[step, 1] += 1
+
+    def reset_agent(self, agent_idx: int, is_odt=False, is_madt=False) -> np.ndarray:
+        """
+        Reset the agent for a new simulation run.
+
+        Parameters:
+            agent_idx (int): Index of the agent to reset.
+        
+        Returns:
+            np.ndarray: State array for the agent.
+        """
+        if is_odt:
+            agent_chargers = self.chargers[0, agent_idx, :]
+        else:
+            agent_chargers = self.chargers[agent_idx, :, 0]
+
+        # OLD COPY:
+        agent_unique_chargers = [charger for charger in self.unique_chargers if charger[0] in agent_chargers]
+        agent_unique_traffic = np.array([[t[0], t[1]] for t in self.traffic if t[0] in agent_chargers])
+        #NEW COPY: Update needed: following lines should be optimized to work directly on device not as a list
+        # agent_unique_chargers = torch.tensor([charger for charger in self.unique_chargers if charger[0] in agent_chargers], dtype=self.dtype, device=self.device)
+        # agent_unique_traffic = torch.tensor([[t[0], t[1]] for t in self.traffic if t[0] in agent_chargers], device=self.device)
+
+        # Get distances from origin to each charging station
+        org_lat, org_long, dest_lat, dest_long = self.routes[agent_idx]
+        #OLD COPY:
+        dists = np.array([haversine(org_lat, org_long, charge_lat, charge_long) for (id, charge_lat, charge_long) in agent_unique_chargers])
+        #NEW COPY: Update needed: following lines should be optimized to work directly on device not as a list
+        # dists = torch.tensor([haversine(org_lat, org_long, charge_lat.cpu(), charge_long.cpu()) for (id, charge_lat, charge_long) in agent_unique_chargers], device=self.device)
+        route_dist = haversine(org_lat, org_long, dest_lat, dest_long)
+
+
+        # OLD COPY:
+        state = np.hstack((np.vstack((agent_unique_traffic[:, 1], dists)).reshape(-1),
+                           np.array([self.num_chargers * 3]), np.array([route_dist]),
+                           np.array([self.num_cars]), np.array([self.info['model_indices'][agent_idx]]),
+                           np.array([self.temperature]), np.array([self.timestep])))
+        # Update needed: the following line is just a temporary patch, it needs to be optimized so to avoid 
+        # performing unnecesary repetitions of the state creation
+        # state = torch.cat((
+        #     torch.cat((agent_unique_traffic[:, 1], dists), dim=0).reshape(-1),
+        #     torch.tensor([self.num_chargers * 3], device=self.device, dtype=self.dtype),
+        #     torch.tensor([route_dist], device=self.device, dtype=self.dtype),
+        #     torch.tensor([self.num_cars], device=self.device, dtype=self.dtype),
+        #     torch.tensor([self.info['model_indices'][agent_idx]], device=self.device, dtype=self.dtype),
+        #     torch.tensor([self.temperature], device=self.device, dtype=self.dtype),
+        #     torch.tensor([self.timestep], device=self.device, dtype=self.dtype)), dim=0)
+        
+        # Normalize the state values
+        state = (state - np.mean(state)) / np.std(state)
+
+        # Round the state values to 3 decimal places
+        # state = torch.round(state, 3)
+        state = np.round(state * 1000) / 1000
+
+
+        # Storing agent info
+        #Update needed: unique chargers and traffic set to be on cpu for now, but should work no current device
+        self.agent = agent_info(agent_idx, agent_chargers, self.routes[agent_idx],
+                                agent_unique_chargers, agent_unique_traffic)
+        return state
+
+    def init_routing(self):
+        # Clearing paths
+        self.paths = []
+        self.historical_charges_needed.append(self.charges_needed)
+        self.charges_needed = []
+        self.local_paths = []
+
+        self.timestep += 1
+        if self.timestep > self.max_steps:
+            raise ValueError("Timesteps higher than max simulation steps, which will create an error on how to store data.")
+
+        # Update starting routes
+        if self.tokens != None:
+            # Convert new_starting_positions tensor to a Python list
+            new_starting_positions = self.tokens.tolist()
+            
+            # Iterate through each route and update the starting positions
+            new_routes = []
+            for i, route in enumerate(self.routes):
+                if i < len(new_starting_positions):
+                    # Update starting latitude and longitude
+                    new_start_lat = new_starting_positions[i][0]
+                    new_start_lon = new_starting_positions[i][1]
+                    updated_route = [new_start_lat, new_start_lon, route[2], route[3]]
+                    new_routes.append(updated_route)
+                else:
+                    # If there are more routes than positions, keep the original route
+                    new_routes.append(route)
+    
+            # Update self.routes with the new starting positions
+            self.routes = new_routes
+
+            # Sets starting battery to ending battery of last timestep
+            self.info['starting_charge'] = self.new_starting_battery.cpu()
+
+        # To record elapsed time
+        self.timer.start_timer()
+        return self.timestep
+
+
+    def reset_episode(self, chargers: np.ndarray, routes: np.ndarray, unique_chargers: np.ndarray):
+        """
+        Reset the episode with new chargers, routes, and unique chargers.
+
+        Parameters:
+            chargers (np.ndarray): Array of chargers.
+            routes (np.ndarray): Array of routes.
+            unique_chargers (np.ndarray): Array of unique chargers.
+        """
+        self.paths = []
+        self.charges_needed = []
+        self.historical_charges_needed = []
+        self.local_paths = []
+        self.tokens = None
+        self.distances_episode = np.zeros(self.num_cars)
+        self.energy_episode = []
+        self.reward_episode = np.zeros(self.num_cars)
+        self.duration = np.zeros(self.num_cars)
+
+        traffic = np.zeros(shape=(unique_chargers.shape[0], 2))
+        traffic[:, 0] = unique_chargers['id']
+
+        self.info['starting_charge'] = self.info['episode_starting_charge']  # Reset battery back to base level
+
+        self.traffic = traffic  # [[charger id, traffic_leve],...]
+        self.unique_chargers = unique_chargers  # [(charger id, charger latitude, charger longitude),...]
+        self.chargers = chargers  # [[[charger id, charger latitude, charger longitude],...],...] (chargers[agent index][charger index][charger property index])
+        self.routes = routes  # [[starting latitude, starting longitude, ending latitude, ending longitude],...]
+
+        # Registers data station and agents
+        self.station_data = np.empty(0, dtype=self.station_header)  # initially empty
+        self.agent_data = np.empty(0, dtype=self.agent_header)  # initially empty
+        # Reseting timestep
+        self.timestep = -1
+
+        # Increasing +1 episode counter
+        self.episode += 1
+
+    def init_sim(self, aggregation_num):
+        self.aggregation_num = aggregation_num
+        self.episode = -1
+
+
+    def get_data(self):
+        return self.station_data, self.agent_data
+
+    def population_mode_store(self):
+        self.store_paths = copy.deepcopy(self.paths)
+        self.store_charges_needed = copy.deepcopy(self.charges_needed)
+        self.store_local_paths = copy.deepcopy(self.local_paths)
+
+    def population_mode_copy_store(self):
+        self.paths = copy.deepcopy(self.store_paths)
+        self.charges_needed = copy.deepcopy(self.store_charges_needed)
+        self.local_paths = copy.deepcopy(self.store_local_paths)
+
+    def population_mode_clean(self):
+        self.paths = copy.deepcopy(self.store_paths)
+        self.charges_needed = copy.deepcopy(self.store_charges_needed)
+        self.local_paths = copy.deepcopy(self.store_local_paths)
+        
+        self.store_paths = []
+        self.store_charges_needed = []
+        self.store_local_paths = []
+
+# if __name__ == "__main__":
+#     seeds = [1234, 5555, 2020, 2468, 11110, 4040, 3702, 16665, 6002, 6060]
+#     coords_list = [[43.02120034946083, -81.28349087468504],
+#                    [43.004969336049854, -81.18631870502043],
+#                    [42.95923445066671, -81.26016049362336],
+#                    [42.98111190139387, -81.30953935839466],
+#                    [42.9819404397449, -81.2508736429095]]
+
+#     save_temps(coords_list, seeds)
+