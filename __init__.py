from dqn_custom import train_dqn
from ev_simulation_environment import EVSimEnvironment
from geolocation.visualize import *
from geolocation.maps_free import get_org_dest_coords
from training_visualizer import Simulation
import random
import os
import time
from multiprocessing import Process, Manager, Barrier
from frl_custom import aggregate_weights
import copy

os.environ['KMP_DUPLICATE_LIB_OK'] = 'TRUE'

def train_rl_vrp_csp(thread_num):
    ############ Algorithm ############

    algorithm = "DQN" # Currently the only option working

    ############ Configuration ############

    train_model = True # Set to false for model evaluation
    start_from_previous_session = False # Set to true if you want to reuse the models from a previous session
    save_data = False # Set to true if you want to save simulation results in a csv file
    generate_plots = False # Set to true if you want to generate plots of the simulation environments
    save_aggregate_rewards = True # Set to true if you want to save the rewards across aggregations
    continue_training = False # Set to true if you want the option to continue training after a full training loop completes

    ############ Environment Settings ############

    seeds = 1000 * thread_num # Used for reproducibility
    num_of_agents = 150 # Num of cars in simulation
<<<<<<< HEAD
    num_of_chargers = 10 # 3x this amount of chargers will be used (for origin, destination, and midpoint)
=======
    num_of_chargers = 7 # 3x this amount of chargers will be used (for origin, destination, and midpoint)
>>>>>>> 02d07085
    make = 0 # Not currently used
    model = 0 # Not currently used
    max_charge = 100000 # 100kW

    # Coordinates of city regions in London
    coords = [(43.02120034946083, -81.28349087468504), # North London
              (43.004969336049854, -81.18631870502043), # East London
              (42.95923445066671, -81.26016049362336), # South London
              (42.98111190139387, -81.30953935839466), # West London
              (42.9819404397449, -81.2508736429095) # Central London
    ]

    radius = 20 # Max radius of the circle containing the entire trip
    starting_charge = [6000 for agent in range(num_of_agents)] # 6kw starting charge

    ############ Hyperparameters ############

    aggregation_count = 10 # Amount of aggregation steps for federated learning

    num_training_sesssions = 1 # Depreciated
<<<<<<< HEAD
    num_episodes = 500 # Amount of training episodes per session
=======
    num_episodes = 700 # Amount of training episodes per session
>>>>>>> 02d07085
    learning_rate = 0.0001 # Rate of change for model parameters
    epsilon = 1 # Introduce noise during training
    discount_factor = 0.9999 # Present value of future rewards
    epsilon_decay = 0.99 # Rate of decrease for training noise
    batch_size = 75 * num_of_agents # Amount of experiences to use when training
    max_num_timesteps = 300 # Max amount of minutes per agent episode
    buffer_limit = int(batch_size) # Start training after this many experiences are accumulated
    layers = [512, 256, 128, 128, 128, 64, 64, 64, 64] # Neural network hidden layers

    ############ HPP Settings ############

    # Determine if agent or baseline is used
    # fixed_attributes = [0.5, 0.5] # Assign fixed attributes to compare a baseline [Traffic_mult, Distance_mult]
    fixed_attributes = None # Determine impact ratings through training

    ############ Initialization ############

    # Run multiple training sessions with differing origins and destinations
    for session in range(num_training_sesssions):

        seeds += session

        if session != 0 and train_model:
            start_from_previous_session = True # Always continue from previous training session when running back-to-back sessions

        if radius is None:
            radius = ((1 / (num_training_sesssions / 14)) * session) + 1

        start_time = time.time()
        for agent in range(num_of_agents):
            random.seed(seeds + agent)
            # Random charge between 0.5-x%, where x scales between 1-25% as sessions continue
            if starting_charge is None:
                starting_charge[agent] = random.randrange(500, int(1000 * (((1 / (num_training_sesssions / 24)) * session) + 1)), 100)
            else:
                starting_charge[agent] += 1000 * random.randrange(-1, 1)
        elapsed_time = time.time() - start_time
        print(f"Get Starting Battery: - {int(elapsed_time // 3600)}h, {int((elapsed_time % 3600) // 60)}m, {int(elapsed_time % 60)}s")

        start_time = time.time()

        all_routes = [None for route in coords]
        for index, (city_lat, city_long) in enumerate(coords):
            all_routes[index] = [get_org_dest_coords((city_lat, city_long), radius, seeds + i + index) for i in range(num_of_agents)]

        elapsed_time = time.time() - start_time
        print(f"Get Routes: - {int(elapsed_time // 3600)}h, {int((elapsed_time % 3600) // 60)}m, {int(elapsed_time % 60)}s")

        start_time = time.time()

        envs = [None for route in all_routes]
        for index,  routes in enumerate(all_routes):
            envs[index] = EVSimEnvironment(max_num_timesteps, num_episodes, num_of_chargers, make, model, starting_charge, max_charge, routes, seeds + index)

        elapsed_time = time.time() - start_time
        print(f"Initialize Environment: - {int(elapsed_time // 3600)}h, {int((elapsed_time % 3600) // 60)}m, {int(elapsed_time % 60)}s")

        user_input = ""

        while user_input != 'Done':
            if train_model:

                if user_input != "":
                    num_episodes = int(user_input)
                    start_from_previous_session = True
                    epsilon = 0.1

                state_dimension = num_of_chargers * 6 + 3   # Traffic level and distance of each station plus total charger num, total distance, and number of EVs
                action_dimension = num_of_chargers * 3      # attributes for each station

                print(f"Training using Deep-Q Learning - Session {session}")

                rewards = []  # Array of [(avg_reward, aggregation_num, route_index, seed)]
                output_values = []  # Array of [(episode_avg_output_values, episode_number, aggregation_num, route_index, seed)]
                global_weights = None

                for aggregate_step in range(aggregation_count):
                    manager = Manager()
                    local_weights_list = manager.list([None for _ in range(len(envs))])
                    process_rewards = manager.list()
                    process_output_values = manager.list()

                    # Barrier for synchronization
                    barrier = Barrier(len(envs))

                    processes = []
                    for ind, env in enumerate(envs):
                        process = Process(target=train_route, args=(
                            env, global_weights, aggregate_step, ind, seeds, thread_num, epsilon, epsilon_decay,
                            discount_factor, learning_rate, num_episodes, batch_size, buffer_limit, state_dimension,
                            action_dimension, num_of_agents, start_from_previous_session, layers, fixed_attributes,
                            local_weights_list, process_rewards, process_output_values, barrier))
                        processes.append(process)
                        process.start()

                    for process in processes:
                        process.join()

                    # Aggregate the weights from all local models
                    global_weights = aggregate_weights(local_weights_list)

                    # Extend the main lists with the contents of the process lists
                    rewards.extend(process_rewards)
                    output_values.extend(process_output_values)

                    print(f"\n\n############ Aggregation Step {aggregate_step} ############\n\n")

                # Plot the aggregated data
                if save_aggregate_rewards:
                    save_to_csv(rewards, 'outputs/rewards.csv')
                    save_to_csv(output_values, 'outputs/output_values.csv')

                    loaded_rewards = load_from_csv('outputs/rewards.csv')
                    loaded_output_values = load_from_csv('outputs/output_values.csv')

                    plot_aggregate_reward_data(loaded_rewards)
                    plot_aggregate_output_values_per_route(loaded_output_values)

            if fixed_attributes != [0, 1] and fixed_attributes != [1, 0] and fixed_attributes != [0.5, 0.5]:
                attr_label = 'learned'
            else:
                attr_label = f'{fixed_attributes[0]}_{fixed_attributes[1]}'

            if save_data:
                # Add this before you save your model
                if not os.path.exists('outputs'):
                    os.makedirs('outputs')

                for index, env in enumerate(envs):
                    env.write_path_to_csv(f'outputs/routes_{num_of_agents}_{num_episodes}_{seeds}_{attr_label}_{index}.csv')
                    env.write_chargers_to_csv(f'outputs/chargers_{num_of_agents}_{num_episodes}_{seeds}_{attr_label}_{index}.csv')
                    env.write_reward_graph_to_csv(f'outputs/rewards_{num_of_agents}_{num_episodes}_{seeds}_{attr_label}_{index}.csv')
                    env.write_charger_traffic_to_csv(f'outputs/traffic_{num_of_agents}_{num_episodes}_{seeds}_{attr_label}_{index}.csv')

            if generate_plots:
                for index, env in enumerate(envs):
                    route_data = read_csv_data(f'outputs/routes_{num_of_agents}_{num_episodes}_{seeds}_{attr_label}_{index}.csv')
                    charger_data = read_csv_data(f'outputs/chargers_{num_of_agents}_{num_episodes}_{seeds}_{attr_label}_{index}.csv')
                    reward_data = read_csv_data(f'outputs/rewards_{num_of_agents}_{num_episodes}_{seeds}_{attr_label}_{index}.csv')
                    traffic_data = read_csv_data(f'outputs/traffic_{num_of_agents}_{num_episodes}_{seeds}_{attr_label}_{index}.csv')

                    route_datasets = []
                    if num_of_agents == 1:
                        for id_value, group in route_data.groupby('Episode Num'):
                            route_datasets.append(group)
                    else:
                        for episode_num, episode_group in route_data.groupby('Episode Num'):
                            if episode_num == route_data['Episode Num'].max():
                                for agent_num, agent_group in episode_group.groupby('Agent Num'):
                                    route_datasets.append(agent_group)

                    if (train_model or start_from_previous_session) and num_episodes > 1:
                        generate_average_reward_plot(algorithm, reward_data, session)

                    if num_episodes == 1 and num_of_agents > 1:
                        generate_traffic_plot(traffic_data)

                    origins = [(route[0], route[1]) for route in all_routes[index]]
                    destinations = [(route[2], route[3]) for route in all_routes[index]]
                    generate_interactive_plot(algorithm, session, route_datasets, charger_data, origins, destinations)

            if num_episodes != 1 and continue_training:
                user_input = input("More Episodes? ")
            else:
                user_input = 'Done'

def train_route(env, global_weights, aggregate_step, ind, seeds, thread_num, epsilon, epsilon_decay, discount_factor, learning_rate, num_episodes, batch_size, buffer_limit, state_dimension, action_dimension, num_of_agents, start_from_previous_session, layers, fixed_attributes, local_weights_list, rewards, output_values, barrier):
    # Create a deep copy of the environment for this thread
    env_copy = copy.deepcopy(env)

    local_weights, avg_rewards, avg_output_values = train_dqn(env_copy, global_weights, aggregate_step, ind, seeds, thread_num, epsilon, epsilon_decay, discount_factor, learning_rate, num_episodes,
                              batch_size, buffer_limit, state_dimension, action_dimension, num_of_agents,
                              start_from_previous_session, layers, fixed_attributes)

    rewards.append(avg_rewards)
    output_values.append(avg_output_values)
    local_weights_list[ind] = local_weights

    barrier.wait()  # Wait for all threads to finish before proceeding


if __name__ == '__main__':
    train_rl_vrp_csp(1)<|MERGE_RESOLUTION|>--- conflicted
+++ resolved
@@ -30,11 +30,7 @@
 
     seeds = 1000 * thread_num # Used for reproducibility
     num_of_agents = 150 # Num of cars in simulation
-<<<<<<< HEAD
     num_of_chargers = 10 # 3x this amount of chargers will be used (for origin, destination, and midpoint)
-=======
-    num_of_chargers = 7 # 3x this amount of chargers will be used (for origin, destination, and midpoint)
->>>>>>> 02d07085
     make = 0 # Not currently used
     model = 0 # Not currently used
     max_charge = 100000 # 100kW
@@ -55,11 +51,7 @@
     aggregation_count = 10 # Amount of aggregation steps for federated learning
 
     num_training_sesssions = 1 # Depreciated
-<<<<<<< HEAD
-    num_episodes = 500 # Amount of training episodes per session
-=======
     num_episodes = 700 # Amount of training episodes per session
->>>>>>> 02d07085
     learning_rate = 0.0001 # Rate of change for model parameters
     epsilon = 1 # Introduce noise during training
     discount_factor = 0.9999 # Present value of future rewards
